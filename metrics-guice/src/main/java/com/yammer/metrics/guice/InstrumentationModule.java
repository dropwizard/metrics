--- conflicted
+++ resolved
@@ -2,13 +2,9 @@
 
 import com.google.inject.AbstractModule;
 import com.google.inject.matcher.Matchers;
-<<<<<<< HEAD
-import com.yammer.metrics.MetricsRegistry;
-=======
 import com.yammer.metrics.HealthCheckRegistry;
 import com.yammer.metrics.MetricsRegistry;
 import com.yammer.metrics.reporting.JmxReporter;
->>>>>>> 0b4e1527
 
 /**
  * A Guice module which instruments methods annotated with the {@link Metered}
@@ -26,11 +22,8 @@
     protected void configure() {
         MetricsRegistry metricsRegistry = new MetricsRegistry();
         bind(MetricsRegistry.class).toInstance(metricsRegistry);
-<<<<<<< HEAD
-=======
         bind(HealthCheckRegistry.class).asEagerSingleton();
         bind(JmxReporter.class).toProvider(JmxReporterProvider.class).asEagerSingleton();
->>>>>>> 0b4e1527
         bindListener(Matchers.any(), new MeteredListener(metricsRegistry));
         bindListener(Matchers.any(), new TimedListener(metricsRegistry));
         bindListener(Matchers.any(), new GaugeListener(metricsRegistry));
