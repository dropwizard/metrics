--- conflicted
+++ resolved
@@ -4,11 +4,7 @@
 import com.codahale.simplespec.annotation.test
 import com.yammer.metrics.guice.{InstrumentationModule, Gauge}
 import com.google.inject.Guice
-<<<<<<< HEAD
-import com.yammer.metrics.{Metrics, MetricsRegistry}
-=======
 import com.yammer.metrics.MetricsRegistry
->>>>>>> 0b4e1527
 import com.yammer.metrics.core.{GaugeMetric, MetricName}
 
 class InstrumentedWithGauge {
@@ -18,15 +14,9 @@
 
 class GaugeSpec extends Spec {
   class `Annotating a method as Gauge` {
-<<<<<<< HEAD
-    private val injector = Guice.createInjector(new InstrumentationModule)
-    private val instance = injector.getInstance(classOf[InstrumentedWithGauge])
-    private val registry = injector.getInstance(classOf[MetricsRegistry])
-=======
     val injector = Guice.createInjector(new InstrumentationModule)
     val instance = injector.getInstance(classOf[InstrumentedWithGauge])
     val registry = injector.getInstance(classOf[MetricsRegistry])
->>>>>>> 0b4e1527
 
     @test def `creates and calls a meter for the class with the given parameters` = {
       instance.doAThing()
