--- conflicted
+++ resolved
@@ -17,14 +17,9 @@
 
 class TimedSpec extends Spec {
   class `Annotating a method as Timed` {
-<<<<<<< HEAD
-    private val injector = Guice.createInjector(new InstrumentationModule)
-    private val instance = injector.getInstance(classOf[InstrumentedWithTimed])
-    private val registry = injector.getInstance(classOf[MetricsRegistry])
-=======
     val injector = Guice.createInjector(new InstrumentationModule)
     val instance = injector.getInstance(classOf[InstrumentedWithTimed])
->>>>>>> 78ec470c
+    val registry = injector.getInstance(classOf[MetricsRegistry])
 
     @test def `creates and calls a meter for the class with the given parameters` = {
       instance.doAThing()
