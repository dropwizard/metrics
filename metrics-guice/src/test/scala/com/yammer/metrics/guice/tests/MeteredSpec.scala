package com.yammer.metrics.guice.tests

import com.codahale.simplespec.Spec
import java.util.concurrent.TimeUnit
import com.google.inject.Guice
import com.yammer.metrics.guice.{InstrumentationModule, Metered}
<<<<<<< HEAD
import com.yammer.metrics.{Metrics, MetricsRegistry}
=======
import com.yammer.metrics.MetricsRegistry
>>>>>>> 0b4e1527
import com.yammer.metrics.core.{MeterMetric, MetricName}
import com.codahale.simplespec.annotation.test

class InstrumentedWithMetered {
  @Metered(name = "things", eventType = "poops", rateUnit = TimeUnit.MINUTES)
  def doAThing() {
    "poop"
  }
}

class MeteredSpec extends Spec {
  class `Annotating a method as Metered` {
<<<<<<< HEAD
    private val injector = Guice.createInjector(new InstrumentationModule)
    private val instance = injector.getInstance(classOf[InstrumentedWithMetered])
    private val registry = injector.getInstance(classOf[MetricsRegistry])
=======
    val injector = Guice.createInjector(new InstrumentationModule)
    val instance = injector.getInstance(classOf[InstrumentedWithMetered])
    val registry = injector.getInstance(classOf[MetricsRegistry])
>>>>>>> 0b4e1527

    @test def `creates and calls a meter for the class with the given parameters` = {
      instance.doAThing()

      val meter = registry.allMetrics.get(new MetricName(classOf[InstrumentedWithMetered], "things"))

      meter must not(beNull)
      meter.isInstanceOf[MeterMetric] must beTrue
      meter.asInstanceOf[MeterMetric].count must beEqualTo(1)
      meter.asInstanceOf[MeterMetric].eventType must beEqualTo("poops")
      meter.asInstanceOf[MeterMetric].rateUnit must beEqualTo(TimeUnit.MINUTES)
    }
  }
}<|MERGE_RESOLUTION|>--- conflicted
+++ resolved
@@ -4,11 +4,7 @@
 import java.util.concurrent.TimeUnit
 import com.google.inject.Guice
 import com.yammer.metrics.guice.{InstrumentationModule, Metered}
-<<<<<<< HEAD
-import com.yammer.metrics.{Metrics, MetricsRegistry}
-=======
 import com.yammer.metrics.MetricsRegistry
->>>>>>> 0b4e1527
 import com.yammer.metrics.core.{MeterMetric, MetricName}
 import com.codahale.simplespec.annotation.test
 
@@ -21,15 +17,9 @@
 
 class MeteredSpec extends Spec {
   class `Annotating a method as Metered` {
-<<<<<<< HEAD
-    private val injector = Guice.createInjector(new InstrumentationModule)
-    private val instance = injector.getInstance(classOf[InstrumentedWithMetered])
-    private val registry = injector.getInstance(classOf[MetricsRegistry])
-=======
     val injector = Guice.createInjector(new InstrumentationModule)
     val instance = injector.getInstance(classOf[InstrumentedWithMetered])
     val registry = injector.getInstance(classOf[MetricsRegistry])
->>>>>>> 0b4e1527
 
     @test def `creates and calls a meter for the class with the given parameters` = {
       instance.doAThing()
