package com.codahale.metrics.servlets;

import com.codahale.metrics.*;

import org.eclipse.jetty.http.HttpHeader;
import org.eclipse.jetty.servlet.ServletHolder;
import org.eclipse.jetty.servlet.ServletTester;
import org.junit.Before;
import org.junit.Test;

import java.util.concurrent.TimeUnit;

import javax.servlet.ServletConfig;
import javax.servlet.ServletContext;
import javax.servlet.ServletException;

import static org.fest.assertions.api.Assertions.assertThat;
import static org.mockito.Matchers.eq;
import static org.mockito.Mockito.mock;
import static org.mockito.Mockito.never;
import static org.mockito.Mockito.times;
import static org.mockito.Mockito.verify;
import static org.mockito.Mockito.when;

public class MetricsServletTest extends AbstractServletTest {
    private final Clock clock = mock(Clock.class);
    private final MetricRegistry registry = new MetricRegistry();
    private ServletHolder metricsServlet;
    @Override
    protected void setUp(ServletTester tester) {
        tester.setAttribute("com.codahale.metrics.servlets.MetricsServlet.registry", registry);
<<<<<<< HEAD
        tester.addServlet(MetricsServlet.class, "/metrics");
        tester.getContext().setInitParameter("com.codahale.metrics.servlets.MetricsServlet.allowedOrigin", "*");
=======
        metricsServlet = tester.addServlet(MetricsServlet.class, "/metrics");
        metricsServlet
                    .setInitParameter("com.codahale.metrics.servlets.MetricsServlet.allowedOrigin", "*");
>>>>>>> cb73e759
    }

    @Before
    public void setUp() throws Exception {
        when(clock.getTick()).thenReturn(100L, 200L, 300L, 400L);

        registry.register("g1", new Gauge<Long>() {
            @Override
            public Long getValue() {
                return 100L;
            }
        });
        registry.counter("c").inc();
        registry.histogram("h").update(1);
        registry.register("m", new Meter(clock)).mark();
        registry.register("t", new Timer(new ExponentiallyDecayingReservoir(), clock))
                .update(1, TimeUnit.SECONDS);

        request.setMethod("GET");
        request.setURI("/metrics");
        request.setVersion("HTTP/1.0");
    }

    @Test
    public void returnsA200() throws Exception {
        processRequest();

        assertThat(response.getStatus())
                .isEqualTo(200);
        assertThat(response.get("Access-Control-Allow-Origin"))
                .isEqualTo("*");
        assertThat(response.getContent())
                .isEqualTo("{" +
                                   "\"version\":\"3.0.0\"," +
                                   "\"gauges\":{" +
                                       "\"g1\":{\"value\":100}" +
                                   "}," +
                                   "\"counters\":{" +
                                       "\"c\":{\"count\":1}" +
                                   "}," +
                                   "\"histograms\":{" +
                                       "\"h\":{\"count\":1,\"max\":1,\"mean\":1.0,\"min\":1,\"p50\":1.0,\"p75\":1.0,\"p95\":1.0,\"p98\":1.0,\"p99\":1.0,\"p999\":1.0,\"stddev\":0.0}" +
                                   "}," +
                                   "\"meters\":{" +
                                       "\"m\":{\"count\":1,\"m15_rate\":0.0,\"m1_rate\":0.0,\"m5_rate\":0.0,\"mean_rate\":3333333.3333333335,\"units\":\"events/second\"}},\"timers\":{\"t\":{\"count\":1,\"max\":1.0,\"mean\":1.0,\"min\":1.0,\"p50\":1.0,\"p75\":1.0,\"p95\":1.0,\"p98\":1.0,\"p99\":1.0,\"p999\":1.0,\"stddev\":0.0,\"m15_rate\":0.0,\"m1_rate\":0.0,\"m5_rate\":0.0,\"mean_rate\":1.0E7,\"duration_units\":\"seconds\",\"rate_units\":\"calls/second\"}" +
                                   "}" +
                               "}");
        assertThat(response.get(HttpHeader.CONTENT_TYPE))
                .isEqualTo("application/json");
    }

    @Test
    public void returnsJsonWhenJsonpInitParamNotSet() throws Exception {
    	String callbackParamName = "callbackParam";
    	String callbackParamVal = "callbackParamVal";
        request.setURI("/metrics?" + callbackParamName + "=" + callbackParamVal);
        processRequest();

        assertThat(response.getStatus())
                .isEqualTo(200);
        assertThat(response.get("Access-Control-Allow-Origin"))
                .isEqualTo("*");
        assertThat(response.getContent())
                .isEqualTo("{" +
                                   "\"version\":\"3.0.0\"," +
                                   "\"gauges\":{" +
                                       "\"g1\":{\"value\":100}" +
                                   "}," +
                                   "\"counters\":{" +
                                       "\"c\":{\"count\":1}" +
                                   "}," +
                                   "\"histograms\":{" +
                                       "\"h\":{\"count\":1,\"max\":1,\"mean\":1.0,\"min\":1,\"p50\":1.0,\"p75\":1.0,\"p95\":1.0,\"p98\":1.0,\"p99\":1.0,\"p999\":1.0,\"stddev\":0.0}" +
                                   "}," +
                                   "\"meters\":{" +
                                       "\"m\":{\"count\":1,\"m15_rate\":0.0,\"m1_rate\":0.0,\"m5_rate\":0.0,\"mean_rate\":3333333.3333333335,\"units\":\"events/second\"}},\"timers\":{\"t\":{\"count\":1,\"max\":1.0,\"mean\":1.0,\"min\":1.0,\"p50\":1.0,\"p75\":1.0,\"p95\":1.0,\"p98\":1.0,\"p99\":1.0,\"p999\":1.0,\"stddev\":0.0,\"m15_rate\":0.0,\"m1_rate\":0.0,\"m5_rate\":0.0,\"mean_rate\":1.0E7,\"duration_units\":\"seconds\",\"rate_units\":\"calls/second\"}" +
                                   "}" +
                               "}");
        assertThat(response.get(HttpHeader.CONTENT_TYPE))
                .isEqualTo("application/json");
    }

    @Test
    public void returnsJsonpWhenInitParamSet() throws Exception {
    	String callbackParamName = "callbackParam";
    	String callbackParamVal = "callbackParamVal";
        request.setURI("/metrics?" + callbackParamName + "=" + callbackParamVal);
        metricsServlet
        .setInitParameter("com.codahale.metrics.servlets.MetricsServlet.jsonpCallback", callbackParamName);
        processRequest();

        assertThat(response.getStatus()).isEqualTo(200);
        assertThat(response.get("Access-Control-Allow-Origin"))
                .isEqualTo("*");
        assertThat(response.getContent())
                .isEqualTo(callbackParamVal + "({" +
                                   "\"version\":\"3.0.0\"," +
                                   "\"gauges\":{" +
                                       "\"g1\":{\"value\":100}" +
                                   "}," +
                                   "\"counters\":{" +
                                       "\"c\":{\"count\":1}" +
                                   "}," +
                                   "\"histograms\":{" +
                                       "\"h\":{\"count\":1,\"max\":1,\"mean\":1.0,\"min\":1,\"p50\":1.0,\"p75\":1.0,\"p95\":1.0,\"p98\":1.0,\"p99\":1.0,\"p999\":1.0,\"stddev\":0.0}" +
                                   "}," +
                                   "\"meters\":{" +
                                       "\"m\":{\"count\":1,\"m15_rate\":0.0,\"m1_rate\":0.0,\"m5_rate\":0.0,\"mean_rate\":3333333.3333333335,\"units\":\"events/second\"}},\"timers\":{\"t\":{\"count\":1,\"max\":1.0,\"mean\":1.0,\"min\":1.0,\"p50\":1.0,\"p75\":1.0,\"p95\":1.0,\"p98\":1.0,\"p99\":1.0,\"p999\":1.0,\"stddev\":0.0,\"m15_rate\":0.0,\"m1_rate\":0.0,\"m5_rate\":0.0,\"mean_rate\":1.0E7,\"duration_units\":\"seconds\",\"rate_units\":\"calls/second\"}" +
                                   "}" +
                               "})");
        assertThat(response.get(HttpHeader.CONTENT_TYPE))
                .isEqualTo("application/json");
    }

    @Test
    public void optionallyPrettyPrintsTheJson() throws Exception {
        request.setURI("/metrics?pretty=true");

        processRequest();

        assertThat(response.getStatus())
                .isEqualTo(200);
        assertThat(response.get("Access-Control-Allow-Origin"))
                .isEqualTo("*");
        assertThat(response.getContent())
                .isEqualTo(String.format("{%n" +
                                                 "  \"version\" : \"3.0.0\",%n" +
                                                 "  \"gauges\" : {%n" +
                                                 "    \"g1\" : {%n" +
                                                 "      \"value\" : 100%n" +
                                                 "    }%n" +
                                                 "  },%n" +
                                                 "  \"counters\" : {%n" +
                                                 "    \"c\" : {%n" +
                                                 "      \"count\" : 1%n" +
                                                 "    }%n" +
                                                 "  },%n" +
                                                 "  \"histograms\" : {%n" +
                                                 "    \"h\" : {%n" +
                                                 "      \"count\" : 1,%n" +
                                                 "      \"max\" : 1,%n" +
                                                 "      \"mean\" : 1.0,%n" +
                                                 "      \"min\" : 1,%n" +
                                                 "      \"p50\" : 1.0,%n" +
                                                 "      \"p75\" : 1.0,%n" +
                                                 "      \"p95\" : 1.0,%n" +
                                                 "      \"p98\" : 1.0,%n" +
                                                 "      \"p99\" : 1.0,%n" +
                                                 "      \"p999\" : 1.0,%n" +
                                                 "      \"stddev\" : 0.0%n" +
                                                 "    }%n" +
                                                 "  },%n" +
                                                 "  \"meters\" : {%n" +
                                                 "    \"m\" : {%n" +
                                                 "      \"count\" : 1,%n" +
                                                 "      \"m15_rate\" : 0.0,%n" +
                                                 "      \"m1_rate\" : 0.0,%n" +
                                                 "      \"m5_rate\" : 0.0,%n" +
                                                 "      \"mean_rate\" : 3333333.3333333335,%n" +
                                                 "      \"units\" : \"events/second\"%n" +
                                                 "    }%n" +
                                                 "  },%n" +
                                                 "  \"timers\" : {%n" +
                                                 "    \"t\" : {%n" +
                                                 "      \"count\" : 1,%n" +
                                                 "      \"max\" : 1.0,%n" +
                                                 "      \"mean\" : 1.0,%n" +
                                                 "      \"min\" : 1.0,%n" +
                                                 "      \"p50\" : 1.0,%n" +
                                                 "      \"p75\" : 1.0,%n" +
                                                 "      \"p95\" : 1.0,%n" +
                                                 "      \"p98\" : 1.0,%n" +
                                                 "      \"p99\" : 1.0,%n" +
                                                 "      \"p999\" : 1.0,%n" +
                                                 "      \"stddev\" : 0.0,%n" +
                                                 "      \"m15_rate\" : 0.0,%n" +
                                                 "      \"m1_rate\" : 0.0,%n" +
                                                 "      \"m5_rate\" : 0.0,%n" +
                                                 "      \"mean_rate\" : 1.0E7,%n" +
                                                 "      \"duration_units\" : \"seconds\",%n" +
                                                 "      \"rate_units\" : \"calls/second\"%n" +
                                                 "    }%n" +
                                                 "  }%n" +
                                                 "}"));
        assertThat(response.get(HttpHeader.CONTENT_TYPE))
                .isEqualTo("application/json");
    }

    @Test
    public void constructorWithRegistryAsArgumentIsUsedInPreferenceOverServletConfig() throws Exception {
        final MetricRegistry metricRegistry = mock(MetricRegistry.class);
        final ServletContext servletContext = mock(ServletContext.class);
        final ServletConfig servletConfig = mock(ServletConfig.class);
        when(servletConfig.getServletContext()).thenReturn(servletContext);

        final MetricsServlet metricsServlet = new MetricsServlet(metricRegistry);
        metricsServlet.init(servletConfig);
 
        verify(servletConfig, times(1)).getServletContext();
        verify(servletContext, never()).getAttribute(eq(MetricsServlet.METRICS_REGISTRY));
    }

    @Test
    public void constructorWithRegistryAsArgumentUsesServletConfigWhenNull() throws Exception {
        final MetricRegistry metricRegistry = mock(MetricRegistry.class);
        final ServletContext servletContext = mock(ServletContext.class);
        final ServletConfig servletConfig = mock(ServletConfig.class);
        when(servletConfig.getServletContext()).thenReturn(servletContext);
        when(servletContext.getAttribute(eq(MetricsServlet.METRICS_REGISTRY)))
            .thenReturn(metricRegistry);

        final MetricsServlet metricsServlet = new MetricsServlet(null);
        metricsServlet.init(servletConfig);

        verify(servletConfig, times(1)).getServletContext();
        verify(servletContext, times(1)).getAttribute(eq(MetricsServlet.METRICS_REGISTRY));
    }

    @Test(expected = ServletException.class)
    public void constructorWithRegistryAsArgumentUsesServletConfigWhenNullButWrongTypeInContext() throws Exception {
        final ServletContext servletContext = mock(ServletContext.class);
        final ServletConfig servletConfig = mock(ServletConfig.class);
        when(servletConfig.getServletContext()).thenReturn(servletContext);
        when(servletContext.getAttribute(eq(MetricsServlet.METRICS_REGISTRY)))
            .thenReturn("IRELLEVANT_STRING");

        final MetricsServlet metricsServlet = new MetricsServlet(null);
        metricsServlet.init(servletConfig);
    }
}<|MERGE_RESOLUTION|>--- conflicted
+++ resolved
@@ -29,14 +29,8 @@
     @Override
     protected void setUp(ServletTester tester) {
         tester.setAttribute("com.codahale.metrics.servlets.MetricsServlet.registry", registry);
-<<<<<<< HEAD
-        tester.addServlet(MetricsServlet.class, "/metrics");
-        tester.getContext().setInitParameter("com.codahale.metrics.servlets.MetricsServlet.allowedOrigin", "*");
-=======
         metricsServlet = tester.addServlet(MetricsServlet.class, "/metrics");
-        metricsServlet
-                    .setInitParameter("com.codahale.metrics.servlets.MetricsServlet.allowedOrigin", "*");
->>>>>>> cb73e759
+        metricsServlet.setInitParameter("com.codahale.metrics.servlets.MetricsServlet.allowedOrigin", "*");
     }
 
     @Before
