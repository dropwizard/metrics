package io.dropwizard.metrics.servlets;

import static org.assertj.core.api.Assertions.assertThat;

import org.eclipse.jetty.http.HttpHeader;
import org.eclipse.jetty.servlet.ServletTester;
import org.junit.Before;
import org.junit.Test;

import io.dropwizard.metrics.MetricRegistry;
import io.dropwizard.metrics.health.HealthCheckRegistry;

public class AdminServletTest extends AbstractServletTest {
    private final MetricRegistry registry = new MetricRegistry();
    private final HealthCheckRegistry healthCheckRegistry = new HealthCheckRegistry();

    @Override
    protected void setUp(ServletTester tester) {
        tester.setContextPath("/context");

        tester.setAttribute("io.dropwizard.metrics.servlets.MetricsServlet.registry", registry);
        tester.setAttribute("io.dropwizard.metrics.servlets.HealthCheckServlet.registry", healthCheckRegistry);
        tester.addServlet(AdminServlet.class, "/admin");
    }

    @Before
    public void setUp() throws Exception {
        request.setMethod("GET");
        request.setURI("/context/admin");
        request.setVersion("HTTP/1.0");
    }

    @Test
    public void returnsA200() throws Exception {
        processRequest();

        assertThat(response.getStatus())
                .isEqualTo(200);
        assertThat(response.getContent())
                .isEqualTo(String.format(
                        "<!DOCTYPE HTML PUBLIC \"-//W3C//DTD HTML 4.01 Transitional//EN\"%n" +
                                "        \"http://www.w3.org/TR/html4/loose.dtd\">%n" +
                                "<html>%n" +
                                "<head>%n" +
                                "  <title>Metrics</title>%n" +
                                "</head>%n" +
                                "<body>%n" +
                                "  <h1>Operational Menu</h1>%n" +
                                "  <ul>%n" +
                                "    <li><a href=\"/context/admin/metrics?pretty=true\">Metrics</a></li>%n" +
                                "    <li><a href=\"/context/admin/ping\">Ping</a></li>%n" +
                                "    <li><a href=\"/context/admin/threads\">Threads</a></li>%n" +
                                "    <li><a href=\"/context/admin/healthcheck?pretty=true\">Healthcheck</a></li>%n" +
<<<<<<< HEAD
                                "    <li><a href=\"/context/admin/manifest\">Manifest</a></li>%n" +
=======
                                "    <li><a href=\"/context/admin/pprof\">CPU Profile</a></li>%n" +
                                "    <li><a href=\"/context/admin/pprof?state=blocked\">CPU Contention</a></li>%n" +
>>>>>>> c5d91b34
                                "  </ul>%n" +
                                "</body>%n" +
                                "</html>%n"
                ));
        assertThat(response.get(HttpHeader.CONTENT_TYPE))
                .isEqualTo("text/html; charset=ISO-8859-1");
    }
}<|MERGE_RESOLUTION|>--- conflicted
+++ resolved
@@ -51,12 +51,9 @@
                                 "    <li><a href=\"/context/admin/ping\">Ping</a></li>%n" +
                                 "    <li><a href=\"/context/admin/threads\">Threads</a></li>%n" +
                                 "    <li><a href=\"/context/admin/healthcheck?pretty=true\">Healthcheck</a></li>%n" +
-<<<<<<< HEAD
                                 "    <li><a href=\"/context/admin/manifest\">Manifest</a></li>%n" +
-=======
                                 "    <li><a href=\"/context/admin/pprof\">CPU Profile</a></li>%n" +
                                 "    <li><a href=\"/context/admin/pprof?state=blocked\">CPU Contention</a></li>%n" +
->>>>>>> c5d91b34
                                 "  </ul>%n" +
                                 "</body>%n" +
                                 "</html>%n"
