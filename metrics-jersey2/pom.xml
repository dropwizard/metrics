--- conflicted
+++ resolved
@@ -5,11 +5,7 @@
     <parent>
         <groupId>io.dropwizard.metrics5</groupId>
         <artifactId>metrics-parent</artifactId>
-<<<<<<< HEAD
         <version>5.0.0-rc5-SNAPSHOT</version>
-=======
-        <version>4.2.0-SNAPSHOT</version>
->>>>>>> 948986b8
     </parent>
 
     <artifactId>metrics-jersey2</artifactId>
@@ -21,13 +17,8 @@
     </description>
 
     <properties>
-<<<<<<< HEAD
         <javaModuleName>io.dropwizard.metrics5.jersey2</javaModuleName>
-        <jersey.version>2.33</jersey.version>
-=======
-        <javaModuleName>com.codahale.metrics.jersey2</javaModuleName>
         <jersey.version>2.34</jersey.version>
->>>>>>> 948986b8
     </properties>
 
     <dependencyManagement>
