<?xml version="1.0" encoding="UTF-8"?>
<project xmlns="http://maven.apache.org/POM/4.0.0" xmlns:xsi="http://www.w3.org/2001/XMLSchema-instance" xsi:schemaLocation="http://maven.apache.org/POM/4.0.0 http://maven.apache.org/xsd/maven-4.0.0.xsd">
    <modelVersion>4.0.0</modelVersion>

    <parent>
        <groupId>io.dropwizard.metrics5</groupId>
        <artifactId>metrics-parent</artifactId>
<<<<<<< HEAD
        <version>5.0.0-rc4-SNAPSHOT</version>
=======
        <version>4.1.15-SNAPSHOT</version>
>>>>>>> 95e88696
    </parent>

    <artifactId>metrics-jersey2</artifactId>
    <name>Metrics Integration for Jersey 2.x</name>
    <packaging>bundle</packaging>
    <description>
        A set of class providing Metrics integration for Jersey, the reference JAX-RS
        implementation.
    </description>

    <properties>
<<<<<<< HEAD
        <javaModuleName>io.dropwizard.metrics5.jersey2</javaModuleName>
        <jersey.version>2.29</jersey.version>

=======
        <javaModuleName>com.codahale.metrics.jersey2</javaModuleName>
        <jersey.version>2.32</jersey.version>
>>>>>>> 95e88696
    </properties>

    <dependencyManagement>
        <dependencies>
            <dependency>
                <groupId>io.dropwizard.metrics5</groupId>
                <artifactId>metrics-bom</artifactId>
                <version>${project.version}</version>
                <type>pom</type>
                <scope>import</scope>
            </dependency>
            <dependency>
                <groupId>org.glassfish.jersey</groupId>
                <artifactId>jersey-bom</artifactId>
                <version>${jersey.version}</version>
                <type>pom</type>
                <scope>import</scope>
            </dependency>
            <dependency>
                <groupId>jakarta.annotation</groupId>
                <artifactId>jakarta.annotation-api</artifactId>
                <version>1.3.5</version>
            </dependency>
        </dependencies>
    </dependencyManagement>

    <dependencies>
        <dependency>
            <groupId>io.dropwizard.metrics5</groupId>
            <artifactId>metrics-core</artifactId>
        </dependency>
        <dependency>
            <groupId>io.dropwizard.metrics5</groupId>
            <artifactId>metrics-annotation</artifactId>
        </dependency>
        <dependency>
            <groupId>org.glassfish.jersey.core</groupId>
            <artifactId>jersey-server</artifactId>
        </dependency>
        <dependency>
            <groupId>org.glassfish.jersey.inject</groupId>
            <artifactId>jersey-hk2</artifactId>
            <scope>test</scope>
        </dependency>
        <dependency>
            <groupId>org.glassfish.jersey.test-framework.providers</groupId>
            <artifactId>jersey-test-framework-provider-inmemory</artifactId>
            <scope>test</scope>
        </dependency>
    </dependencies>
</project><|MERGE_RESOLUTION|>--- conflicted
+++ resolved
@@ -5,11 +5,7 @@
     <parent>
         <groupId>io.dropwizard.metrics5</groupId>
         <artifactId>metrics-parent</artifactId>
-<<<<<<< HEAD
         <version>5.0.0-rc4-SNAPSHOT</version>
-=======
-        <version>4.1.15-SNAPSHOT</version>
->>>>>>> 95e88696
     </parent>
 
     <artifactId>metrics-jersey2</artifactId>
@@ -21,14 +17,9 @@
     </description>
 
     <properties>
-<<<<<<< HEAD
         <javaModuleName>io.dropwizard.metrics5.jersey2</javaModuleName>
-        <jersey.version>2.29</jersey.version>
+        <jersey.version>2.32</jersey.version>
 
-=======
-        <javaModuleName>com.codahale.metrics.jersey2</javaModuleName>
-        <jersey.version>2.32</jersey.version>
->>>>>>> 95e88696
     </properties>
 
     <dependencyManagement>
