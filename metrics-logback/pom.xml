--- conflicted
+++ resolved
@@ -5,11 +5,7 @@
     <parent>
         <groupId>io.dropwizard.metrics5</groupId>
         <artifactId>metrics-parent</artifactId>
-<<<<<<< HEAD
         <version>5.0.0-rc4-SNAPSHOT</version>
-=======
-        <version>4.1.3-SNAPSHOT</version>
->>>>>>> bf2464f8
     </parent>
 
     <artifactId>metrics-logback</artifactId>
@@ -20,7 +16,7 @@
     </description>
 
     <properties>
-        <javaModuleName>com.codahale.metrics.logback</javaModuleName>
+        <javaModuleName>io.dropwizard.metrics5.logback</javaModuleName>
         <logback.version>1.2.3</logback.version>
     </properties>
 
