--- conflicted
+++ resolved
@@ -3,11 +3,7 @@
     <parent>
         <artifactId>metrics-parent</artifactId>
         <groupId>io.dropwizard.metrics</groupId>
-<<<<<<< HEAD
         <version>4.2.0-SNAPSHOT</version>
-=======
-        <version>4.1.18-SNAPSHOT</version>
->>>>>>> 460b5ff4
     </parent>
     <modelVersion>4.0.0</modelVersion>
 
