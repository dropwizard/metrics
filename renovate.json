--- conflicted
+++ resolved
@@ -8,11 +8,7 @@
     ":prConcurrentLimitNone",
     ":separatePatchReleases"
   ],
-<<<<<<< HEAD
-  "baseBranches": ["release/4.1.x", "release/4.2.x", "release/5.0.x"],
-=======
   "baseBranches": ["release/4.2.x", "release/5.0.x"],
->>>>>>> cd22ef30
   "dependencyDashboard": true,
   "labels": ["dependencies"],
   "platformAutomerge": true,
