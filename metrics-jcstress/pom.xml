--- conflicted
+++ resolved
@@ -3,21 +3,12 @@
     <modelVersion>4.0.0</modelVersion>
     <parent>
         <artifactId>metrics-parent</artifactId>
-<<<<<<< HEAD
         <groupId>io.dropwizard.metrics5</groupId>
         <version>5.0.0-rc4-SNAPSHOT</version>
     </parent>
 
     <artifactId>metrics-jcstress</artifactId>
     <version>5.0.0-rc4-SNAPSHOT</version>
-=======
-        <groupId>io.dropwizard.metrics</groupId>
-        <version>4.1.15-SNAPSHOT</version>
-    </parent>
-
-    <artifactId>metrics-jcstress</artifactId>
-    <version>4.1.15-SNAPSHOT</version>
->>>>>>> 95e88696
     <packaging>jar</packaging>
 
     <name>Metrics JCStress tests</name>
@@ -59,26 +50,13 @@
         <uberjar.name>jcstress</uberjar.name>
 
         <javaModuleName>com.codahale.metrics.jcstress</javaModuleName>
-<<<<<<< HEAD
-=======
         <jar.skipIfEmpty>true</jar.skipIfEmpty>
         <maven.install.skip>true</maven.install.skip>
         <maven.deploy.skip>true</maven.deploy.skip>
->>>>>>> 95e88696
     </properties>
 
     <build>
         <plugins>
-            <plugin>
-                <!-- don't deploy this -->
-                <groupId>org.apache.maven.plugins</groupId>
-                <artifactId>maven-deploy-plugin</artifactId>
-                <version>2.8.2</version>
-                <configuration>
-                    <skip>true</skip>
-                </configuration>
-            </plugin>
-
             <plugin>
                 <groupId>org.apache.maven.plugins</groupId>
                 <artifactId>maven-shade-plugin</artifactId>
