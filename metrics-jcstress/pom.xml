--- conflicted
+++ resolved
@@ -2,22 +2,13 @@
 <project xmlns="http://maven.apache.org/POM/4.0.0" xmlns:xsi="http://www.w3.org/2001/XMLSchema-instance" xsi:schemaLocation="http://maven.apache.org/POM/4.0.0 http://maven.apache.org/xsd/maven-4.0.0.xsd">
     <modelVersion>4.0.0</modelVersion>
     <parent>
-        <groupId>io.dropwizard.metrics5</groupId>
         <artifactId>metrics-parent</artifactId>
-<<<<<<< HEAD
-        <version>5.0.0-rc4-SNAPSHOT</version>
-    </parent>
-
-    <artifactId>metrics-jcstress</artifactId>
-    <version>5.0.0-rc4-SNAPSHOT</version>
-=======
         <groupId>io.dropwizard.metrics5</groupId>
         <version>5.0.0-rc5-SNAPSHOT</version>
     </parent>
 
     <artifactId>metrics-jcstress</artifactId>
     <version>5.0.0-rc5-SNAPSHOT</version>
->>>>>>> 4ec7c35d
     <packaging>jar</packaging>
 
     <name>Metrics5 JCStress tests</name>
@@ -58,13 +49,9 @@
           -->
         <uberjar.name>jcstress</uberjar.name>
 
-<<<<<<< HEAD
         <javaModuleName>io.dropwizard.metrics5.jcstress</javaModuleName>
-=======
-        <javaModuleName>com.codahale.metrics.jcstress</javaModuleName>
         <jar.skipIfEmpty>true</jar.skipIfEmpty>
         <maven.install.skip>true</maven.install.skip>
->>>>>>> 4ec7c35d
         <maven.deploy.skip>true</maven.deploy.skip>
     </properties>
 
