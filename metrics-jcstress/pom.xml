--- conflicted
+++ resolved
@@ -3,21 +3,12 @@
     <modelVersion>4.0.0</modelVersion>
     <parent>
         <artifactId>metrics-parent</artifactId>
-<<<<<<< HEAD
         <groupId>io.dropwizard.metrics5</groupId>
         <version>5.0.0-rc3-SNAPSHOT</version>
     </parent>
 
     <artifactId>metrics-jcstress</artifactId>
     <version>5.0.0-rc3-SNAPSHOT</version>
-=======
-        <groupId>io.dropwizard.metrics</groupId>
-        <version>4.1.1-SNAPSHOT</version>
-    </parent>
-
-    <artifactId>metrics-jcstress</artifactId>
-    <version>4.1.1-SNAPSHOT</version>
->>>>>>> 5b858563
     <packaging>jar</packaging>
 
     <name>Metrics JCStress tests</name>
