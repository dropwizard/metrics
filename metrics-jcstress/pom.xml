--- conflicted
+++ resolved
@@ -4,19 +4,10 @@
     <parent>
         <artifactId>metrics-parent</artifactId>
         <groupId>io.dropwizard.metrics</groupId>
-<<<<<<< HEAD
         <version>4.2.0-SNAPSHOT</version>
     </parent>
 
     <artifactId>metrics-jcstress</artifactId>
-    <version>4.2.0-SNAPSHOT</version>
-=======
-        <version>4.1.22-SNAPSHOT</version>
-    </parent>
-
-    <artifactId>metrics-jcstress</artifactId>
-    <version>4.1.22-SNAPSHOT</version>
->>>>>>> 6c82d529
     <packaging>jar</packaging>
 
     <name>Metrics JCStress tests</name>
