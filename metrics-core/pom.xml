--- conflicted
+++ resolved
@@ -5,11 +5,7 @@
     <parent>
         <groupId>io.dropwizard.metrics5</groupId>
         <artifactId>metrics-parent</artifactId>
-<<<<<<< HEAD
-        <version>5.0.0-rc4-SNAPSHOT</version>
-=======
         <version>5.0.0-rc5-SNAPSHOT</version>
->>>>>>> 4ec7c35d
     </parent>
 
     <artifactId>metrics-core</artifactId>
