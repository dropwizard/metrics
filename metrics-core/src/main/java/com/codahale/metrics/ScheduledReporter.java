--- conflicted
+++ resolved
@@ -145,7 +145,6 @@
     }
 
     /**
-<<<<<<< HEAD
      * Starts the reporter polling at the given period.
      *
      * @param period       the amount of time between polls
@@ -166,10 +165,7 @@
    }
 
     /**
-     * Stops the reporter and shuts down its thread of execution.
-=======
      * Stops the reporter and if shutdownExecutorOnStop is true then shuts down its thread of execution.
->>>>>>> 240fed40
      *
      * Uses the shutdown pattern from http://docs.oracle.com/javase/7/docs/api/java/util/concurrent/ExecutorService.html
      */
