package com.yammer.metrics.reporting;

import com.yammer.metrics.Metrics;
import com.yammer.metrics.MetricsRegistry;
import com.yammer.metrics.core.*;

import javax.management.*;
import java.lang.management.ManagementFactory;
import java.util.*;
import java.util.concurrent.ScheduledExecutorService;
import java.util.concurrent.TimeUnit;

/**
 * A reporter which exposes application metric as JMX MBeans.
 *
 * @author coda
 */
public class JmxReporter implements Runnable {
    private final ScheduledExecutorService tickThread;
    private final MetricsRegistry metricsRegistry;
    private final Map<MetricName, MetricMBean> beans;
    private final MBeanServer server;

    public static interface MetricMBean {
        public ObjectName objectName();
    }

    public static abstract class AbstractBean implements MetricMBean {
        private final ObjectName objectName;

        protected AbstractBean(ObjectName objectName) {
            this.objectName = objectName;
        }

        @Override
        public ObjectName objectName() {
            return objectName;
        }
    }

    public static interface GaugeMBean extends MetricMBean {
        public Object getValue();
    }

    public static class Gauge extends AbstractBean implements GaugeMBean {
        private final GaugeMetric<?> metric;

        public Gauge(GaugeMetric<?> metric, ObjectName objectName) {
            super(objectName);
            this.metric = metric;
        }

        @Override
        public Object getValue() {
            return metric.value();
        }
    }

    public static interface CounterMBean extends MetricMBean {
        public long getCount();
    }

    public static class Counter extends AbstractBean implements CounterMBean {
        private final CounterMetric metric;

        public Counter(CounterMetric metric, ObjectName objectName) {
            super(objectName);
            this.metric = metric;
        }

        @Override
        public long getCount() {
            return metric.count();
        }
    }

    public static interface MeterMBean extends MetricMBean {
        public long getCount();
        public String getEventType();
        public TimeUnit getRateUnit();
        public double getMeanRate();
        public double getOneMinuteRate();
        public double getFiveMinuteRate();
        public double getFifteenMinuteRate();
    }

    public static class Meter extends AbstractBean implements MeterMBean {
        private final Metered metric;

        public Meter(Metered metric, ObjectName objectName) {
            super(objectName);
            this.metric = metric;
        }

        @Override
        public long getCount() {
            return metric.count();
        }

        @Override
        public String getEventType() {
            return metric.eventType();
        }

        @Override
        public TimeUnit getRateUnit() {
            return metric.rateUnit();
        }

        @Override
        public double getMeanRate() {
            return metric.meanRate();
        }

        @Override
        public double getOneMinuteRate() {
            return metric.oneMinuteRate();
        }

        @Override
        public double getFiveMinuteRate() {
            return metric.fiveMinuteRate();
        }

        @Override
        public double getFifteenMinuteRate() {
            return metric.fifteenMinuteRate();
        }
    }

    public static interface HistogramMBean extends MetricMBean {
        public long getCount();
        public double getMin();
        public double getMax();
        public double getMean();
        public double getStdDev();
        public double get50thPercentile();
        public double get75thPercentile();
        public double get95thPercentile();
        public double get98thPercentile();
        public double get99thPercentile();
        public double get999thPercentile();
        public List<?> values();
    }

    public static class Histogram implements HistogramMBean {
        private final ObjectName objectName;
        private final HistogramMetric metric;

        public Histogram(HistogramMetric metric, ObjectName objectName) {
            this.metric = metric;
            this.objectName = objectName;
        }

        @Override
        public ObjectName objectName() {
            return objectName;
        }

        @Override
        public double get50thPercentile() {
            return metric.percentiles(0.5)[0];
        }

        @Override
        public long getCount() {
            return metric.count();
        }

        @Override
        public double getMin() {
            return metric.min();
        }

        @Override
        public double getMax() {
            return metric.max();
        }

        @Override
        public double getMean() {
            return metric.mean();
        }

        @Override
        public double getStdDev() {
            return metric.stdDev();
        }

        @Override
        public double get75thPercentile() {
            return metric.percentiles(0.75)[0];
        }

        @Override
        public double get95thPercentile() {
            return metric.percentiles(0.95)[0];
        }

        @Override
        public double get98thPercentile() {
            return metric.percentiles(0.98)[0];
        }

        @Override
        public double get99thPercentile() {
            return metric.percentiles(0.99)[0];
        }

        @Override
        public double get999thPercentile() {
            return metric.percentiles(0.999)[0];
        }

        @Override
        public List<?> values() {
            return metric.values();
        }
    }

    public static interface TimerMBean extends MeterMBean, HistogramMBean {
        public TimeUnit getLatencyUnit();
    }

    public static class Timer extends Meter implements TimerMBean {
        private final TimerMetric metric;

        public Timer(TimerMetric metric, ObjectName objectName) {
            super(metric, objectName);
            this.metric = metric;
        }

        @Override
        public double get50thPercentile() {
            return metric.percentiles(0.5)[0];
        }

        @Override
        public TimeUnit getLatencyUnit() {
            return metric.durationUnit();
        }

        @Override
        public double getMin() {
            return metric.min();
        }

        @Override
        public double getMax() {
            return metric.max();
        }

        @Override
        public double getMean() {
            return metric.mean();
        }

        @Override
        public double getStdDev() {
            return metric.stdDev();
        }

        @Override
        public double get75thPercentile() {
            return metric.percentiles(0.75)[0];
        }

        @Override
        public double get95thPercentile() {
            return metric.percentiles(0.95)[0];
        }

        @Override
        public double get98thPercentile() {
            return metric.percentiles(0.98)[0];
        }

        @Override
        public double get99thPercentile() {
            return metric.percentiles(0.99)[0];
        }

        @Override
        public double get999thPercentile() {
            return metric.percentiles(0.999)[0];
        }

        @Override
        public List<?> values() {
            return metric.values();
        }
    }

    private static JmxReporter INSTANCE;
    public static final void startDefault(MetricsRegistry defaultMetricsRegistry) {
        INSTANCE = new JmxReporter(defaultMetricsRegistry);
        INSTANCE.start();
    }

<<<<<<< HEAD
    /*package*/ JmxReporter() {
        this(Metrics.defaultRegistry());
    }

=======
>>>>>>> 0b4e1527
    public JmxReporter(MetricsRegistry metricsRegistry) {
        this.tickThread = metricsRegistry.threadPools().newScheduledThreadPool(1, "jmx-reporter");
        this.metricsRegistry = metricsRegistry;
        this.beans = new HashMap<MetricName, MetricMBean>(metricsRegistry.allMetrics().size());
        this.server = ManagementFactory.getPlatformMBeanServer();
    }

    public void start() {
        tickThread.scheduleAtFixedRate(this, 0, 1, TimeUnit.MINUTES);
        // then schedule the tick thread every 100ms for the next second so
        // as to pick up the initialization of most metrics (in the first 1s of
        // the application lifecycle) w/o incurring a high penalty later on
        for (int i = 1; i <= 9; i++) {
            tickThread.schedule(this, i * 100, TimeUnit.MILLISECONDS);
        }
    }

    @Override
    public void run() {
        final Set<MetricName> newMetrics = new HashSet<MetricName>(metricsRegistry.allMetrics().keySet());
        newMetrics.removeAll(beans.keySet());

        for (MetricName name : newMetrics) {
            final Metric metric = metricsRegistry.allMetrics().get(name);
            if (metric != null) {
                try {
                    final String simpleName = name.getKlass().getSimpleName().replaceAll("\\$$", "");
                    final ObjectName objectName;
                    if (name.hasScope()) {
                        objectName = new ObjectName(String.format("%s:type=%s,scope=%s,name=%s",
                                name.getKlass().getPackage().getName(),
                                simpleName,
                                name.getScope(),
                                name.getName()));
                    } else {
                        objectName = new ObjectName(String.format("%s:type=%s,name=%s",
                                name.getKlass().getPackage().getName(),
                                simpleName,
                                name.getName()));
                    }
                    if (metric instanceof GaugeMetric) {
                        registerBean(name, new Gauge((GaugeMetric<?>) metric, objectName), objectName);
                    } else if (metric instanceof CounterMetric) {
                        registerBean(name, new Counter((CounterMetric) metric, objectName), objectName);
                    } else if (metric instanceof HistogramMetric) {
                        registerBean(name, new Histogram((HistogramMetric) metric, objectName), objectName);
                    } else if (metric instanceof MeterMetric) {
                        registerBean(name, new Meter((MeterMetric) metric, objectName), objectName);
                    } else if (metric instanceof TimerMetric) {
                        registerBean(name, new Timer((TimerMetric) metric, objectName), objectName);
                    }
                } catch (Exception ignored) {
                }
            }
        }
    }

    private void registerBean(MetricName name, MetricMBean bean, ObjectName objectName) throws MBeanRegistrationException, InstanceAlreadyExistsException, NotCompliantMBeanException {
        beans.put(name, bean);
        server.registerMBean(bean, objectName);
    }

}<|MERGE_RESOLUTION|>--- conflicted
+++ resolved
@@ -297,13 +297,6 @@
         INSTANCE.start();
     }
 
-<<<<<<< HEAD
-    /*package*/ JmxReporter() {
-        this(Metrics.defaultRegistry());
-    }
-
-=======
->>>>>>> 0b4e1527
     public JmxReporter(MetricsRegistry metricsRegistry) {
         this.tickThread = metricsRegistry.threadPools().newScheduledThreadPool(1, "jmx-reporter");
         this.metricsRegistry = metricsRegistry;
