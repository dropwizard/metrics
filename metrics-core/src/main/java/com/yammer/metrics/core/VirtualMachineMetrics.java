package com.yammer.metrics.core;

<<<<<<< HEAD
import com.yammer.metrics.Metrics;
import com.yammer.metrics.MetricsRegistry;

import javax.management.MBeanServer;
import javax.management.ObjectName;
=======
>>>>>>> 0b4e1527
import java.io.IOException;
import java.io.OutputStream;
import java.io.PrintWriter;
import java.lang.Thread.State;
import java.lang.management.*;
import java.lang.reflect.Method;
import java.util.*;
import java.util.concurrent.TimeUnit;

import static java.lang.management.ManagementFactory.*;

/**
 * A collection of Java Virtual Machine metrics.
 *
 * @author coda
 */
public class VirtualMachineMetrics {
<<<<<<< HEAD
    static class GcMonitor implements Runnable {
        private final MetricsRegistry metricsRegistry;
        private final Map<String, Long> gcTimestamps = new ConcurrentHashMap<String, Long>();
        private final Map<String, TimerMetric> gcTimers = new ConcurrentHashMap<String, TimerMetric>();
        private final Map<String, MeterMetric> gcMeters = new ConcurrentHashMap<String, MeterMetric>();
        private final Class<?> gcBeanClass;
        private final List<Object> beans = new ArrayList<Object>();

        public GcMonitor(MetricsRegistry metricsRegistry) throws Exception {
            Class.forName("com.sun.management.GcInfo");
            this.metricsRegistry = metricsRegistry;
            this.gcBeanClass = Class.forName("com.sun.management.GarbageCollectorMXBean");
            final ObjectName gcName = new ObjectName(GARBAGE_COLLECTOR_MXBEAN_DOMAIN_TYPE + ",*");
            final MBeanServer serve = getPlatformMBeanServer();
            final Set<ObjectName> names = serve.queryNames(gcName, null);
            for (ObjectName name : names) {
                beans.add(newPlatformMXBeanProxy(serve, name.getCanonicalName(), gcBeanClass));
            }
=======
    public static class GarbageCollector {
        private final long runs, timeMS;
>>>>>>> 0b4e1527

        public GarbageCollector(long runs, long timeMS) {
            this.runs = runs;
            this.timeMS = timeMS;
        }

<<<<<<< HEAD
        @Override
        public void run() {
            try {
                for (Object bean : beans) {
                    final Method getGcInfo = bean.getClass().getDeclaredMethod("getLastGcInfo");
                    final Object gcInfo = getGcInfo.invoke(bean);
                    if (gcInfo != null) {
                        final Long duration = (Long) gcInfo.getClass().getDeclaredMethod("getDuration").invoke(gcInfo);
                        final String name = (String) bean.getClass().getDeclaredMethod("getName").invoke(bean);
                        final Long timestamp = (Long) bean.getClass().getDeclaredMethod("getCollectionTime").invoke(bean);
                        final Long lastTimestamp = gcTimestamps.get(name);

                        // Ignore any duration > 1hr; getLastGcInfo occasionally
                        // returns total crap.
                        if (lastTimestamp == null || timestamp > lastTimestamp &&
                                TimeUnit.MILLISECONDS.toHours(duration) < 1) {
                            collectGcDuration(name, duration);
                            collectGcThroughput(name, gcInfo);
                            gcTimestamps.put(name, timestamp);
                        }
                    }
                }
            } catch (Exception ignored) {

            }
        }

        @SuppressWarnings("unchecked")
        private void collectGcThroughput(String name, Object gcInfo) throws Exception {
            MeterMetric meter = gcMeters.get(name);
            if (meter == null) {
                meter = MeterMetric.newMeter(metricsRegistry.newMeterTickThreadPool(), "bytes", TimeUnit.SECONDS);
                gcMeters.put(name, meter);
            }

            final Map<String, MemoryUsage> beforeUsages = (Map<String, MemoryUsage>)
                    gcInfo.getClass().getDeclaredMethod("getMemoryUsageBeforeGc").invoke(gcInfo);
            final Map<String, MemoryUsage> afterUsages = (Map<String, MemoryUsage>)
                    gcInfo.getClass().getDeclaredMethod("getMemoryUsageAfterGc").invoke(gcInfo);

            long memoryCollected = 0;
            for (MemoryUsage memoryUsage : beforeUsages.values()) {
                memoryCollected += memoryUsage.getUsed();
            }
            for (MemoryUsage memoryUsage : afterUsages.values()) {
                memoryCollected -= memoryUsage.getUsed();
            }

            meter.mark(memoryCollected);
        }

        private void collectGcDuration(String name, Long duration) {
            TimerMetric timer = gcTimers.get(name);
            if (timer == null) {
                timer = new TimerMetric(metricsRegistry.newMeterTickThreadPool(), TimeUnit.MILLISECONDS, TimeUnit.HOURS);
                gcTimers.put(name, timer);
            }

            timer.update(duration, TimeUnit.MILLISECONDS);
        }
    }

    private static final GcMonitor GC_MONITOR = initializeGcMonitor();
    private static GcMonitor initializeGcMonitor() {
        try {
            final MetricsRegistry metricsRegistry = Metrics.defaultRegistry();
            final GcMonitor monitor = new GcMonitor(metricsRegistry);
            final ScheduledExecutorService monitorThread = metricsRegistry.threadPools().newScheduledThreadPool(1, "gc-monitor");
            monitorThread.scheduleAtFixedRate(monitor, 0, 5, TimeUnit.SECONDS);
            try {
                monitorThread.scheduleAtFixedRate(new LoggerMemoryLeakFix(), 0, 10, TimeUnit.MINUTES);
            } catch (Exception ignored) {
                // well that's just unfortunate now isn't it
            }
            return monitor;
        } catch (Exception ignored) {
            return null;
=======
        public long getRuns() {
            return runs;
        }

        public long getTime(TimeUnit unit) {
            return unit.convert(timeMS, TimeUnit.MILLISECONDS);
>>>>>>> 0b4e1527
        }
    }

    private VirtualMachineMetrics() { /* unused */ }

    /**
     * Returns the percentage of the JVM's heap which is being used.
     *
     * @return the percentage of the JVM's heap which is being used
     */
    public static double heapUsage() {
        final MemoryUsage bean = getMemoryMXBean().getHeapMemoryUsage();
        return bean.getUsed() / (double) bean.getMax();
    }

    /**
     * Returns the percentage of the JVM's non-heap memory (e.g., direct
     * buffers) which is being used.
     *
     * @return the percentage of the JVM's non-heap memory which is being used
     */
    public static double nonHeapUsage() {
        final MemoryUsage bean = getMemoryMXBean().getNonHeapMemoryUsage();
        return bean.getUsed() / (double) bean.getMax();
    }

    /**
     * Returns a map of memory pool names to the percentage of that pool which
     * is being used.
     *
     * @return a map of memory pool names to the percentage of that pool which
     *         is being used
     */
    public static Map<String, Double> memoryPoolUsage() {
        final Map<String, Double> pools = new TreeMap<String, Double>();
        for (MemoryPoolMXBean bean : getMemoryPoolMXBeans()) {
            final double max = bean.getUsage().getMax() == -1 ?
                    bean.getUsage().getCommitted() :
                    bean.getUsage().getMax();
            pools.put(bean.getName(), bean.getUsage().getUsed() / max);
        }
        return pools;
    }

    /**
     * Returns the percentage of available file descriptors which are currently
     * in use.
     *
     * @return the percentage of available file descriptors which are currently
     *         in use, or {@code NaN} if the running JVM does not have access to
     *         this information
     */
    public static double fileDescriptorUsage() {
        try {
            final OperatingSystemMXBean bean = getOperatingSystemMXBean();
            final Method getOpenFileDescriptorCount = bean.getClass().getDeclaredMethod("getOpenFileDescriptorCount");
            getOpenFileDescriptorCount.setAccessible(true);
            final Long openFds = (Long) getOpenFileDescriptorCount.invoke(bean);
            final Method getMaxFileDescriptorCount = bean.getClass().getDeclaredMethod("getMaxFileDescriptorCount");
            getMaxFileDescriptorCount.setAccessible(true);
            final Long maxFds = (Long) getMaxFileDescriptorCount.invoke(bean);
            return openFds.doubleValue() / maxFds.doubleValue();
        } catch (Exception e) {
            return Double.NaN;
        }
    }

    /**
     * Returns the version of the currently-running jvm.
     *
     * @see <a href="http://java.sun.com/j2se/versioning_naming.html">J2SE SDK/JRE Version String Naming Convention</a>
     * @return the version of the currently-running jvm, eg "1.6.0_24"
     */
    public static String vmVersion() {
        return System.getProperty("java.runtime.version");
    }

    /**
     * Returns the name of the currently-running jvm.
     *
     * @see <a href="http://download.oracle.com/javase/6/docs/api/java/lang/System.html#getProperties()">System.getProperties()</a>
     * @return the name of the currently-running jvm, eg  "Java HotSpot(TM) Client VM"
     */
    public static String vmName() {
        return System.getProperty("java.vm.name");
    }

    /**
     * Returns the number of seconds the JVM process has been running.
     *
     * @return the number of seconds the JVM process has been running
     */
    public static long uptime() {
        return getRuntimeMXBean().getUptime() / 1000;
    }

    /**
     * Returns the number of live threads (includes {@link #daemonThreadCount()}.
     *
     * @return the number of live threads
     */
    public static long threadCount() {
        return getThreadMXBean().getThreadCount();
    }

    /**
     * Returns the number of live daemon threads.
     *
     * @return the number of live daemon threads
     */
    public static long daemonThreadCount() {
        return getThreadMXBean().getDaemonThreadCount();
    }

    /**
     * Returns a map of garbage collector names to garbage collector information.
     *
     * @return a map of garbage collector names to garbage collector information
     */
    public static Map<String, GarbageCollector> garbageCollectors() {
        final Map<String, GarbageCollector> gcs = new HashMap<String, GarbageCollector>();
        for (GarbageCollectorMXBean bean : getGarbageCollectorMXBeans()) {
            gcs.put(bean.getName(), new GarbageCollector(bean.getCollectionCount(), bean.getCollectionCount()));
        }
        return gcs;
    }

    /**
     * Returns a set of strings describing deadlocked threads, if any are
     * deadlocked.
     *
     * @return a set of any deadlocked threads
     */
    public static Set<String> deadlockedThreads() {
        final long[] threadIds = getThreadMXBean().findDeadlockedThreads();
        if (threadIds != null) {
            final Set<String> threads = new HashSet<String>();
            final ThreadInfo[] infos = getThreadMXBean().getThreadInfo(threadIds, 100);
            for (ThreadInfo info : infos) {
                final StringBuilder stackTrace = new StringBuilder();
                for (StackTraceElement element : info.getStackTrace()) {
                    stackTrace.append("\t at ").append(element.toString()).append('\n');
                }

                threads.add(
                    String.format(
                            "%s locked on %s (owned by %s):\n%s",
                            info.getThreadName(), info.getLockName(),
                            info.getLockOwnerName(),
                            stackTrace.toString()
                    )
                );
            }
            return threads;
        }
        return Collections.emptySet();
    }

    /**
     * Returns a map of thread states to the percentage of all threads which
     * are in that state.
     *
     * @return a map of thread states to percentages
     */
    public static Map<State, Double> threadStatePercentages() {
        final Map<State, Double> conditions = new HashMap<State, Double>();
        for (State state : State.values()) {
            conditions.put(state, 0.0);
        }

        final long[] allThreadIds = getThreadMXBean().getAllThreadIds();
        final ThreadInfo[] allThreads = getThreadMXBean().getThreadInfo(allThreadIds);
        for (ThreadInfo info : allThreads) {
            final State state = info.getThreadState();
            conditions.put(state, conditions.get(state) + 1);
        }
        for (State state : new ArrayList<State>(conditions.keySet())) {
            conditions.put(state, conditions.get(state) / allThreads.length);
        }

        return conditions;
    }

    /**
     * Dumps all of the threads' current information to an output stream.
     *
     * @param out an output stream
     * @throws IOException if something goes wrong
     */
    public static void threadDump(OutputStream out) throws IOException {
        final ThreadInfo[] threads = ManagementFactory.getThreadMXBean().dumpAllThreads(true, true);
        final PrintWriter writer = new PrintWriter(out, true);

        for (int ti = threads.length - 1; ti > 0; ti--) {
            final ThreadInfo t = threads[ti];
            writer.printf("%s id=%d state=%s", t.getThreadName(), t.getThreadId(), t.getThreadState());
            final LockInfo lock = t.getLockInfo();
            if (lock != null && t.getThreadState() != Thread.State.BLOCKED) {
                writer.printf("\n    - waiting on <0x%08x> (a %s)", lock.getIdentityHashCode(), lock.getClassName());
                writer.printf("\n    - locked <0x%08x> (a %s)", lock.getIdentityHashCode(), lock.getClassName());
            } else if (lock != null && t.getThreadState() == Thread.State.BLOCKED) {
                writer.printf("\n    - waiting to lock <0x%08x> (a %s)", lock.getIdentityHashCode(), lock.getClassName());
            }

            if (t.isSuspended()) {
                writer.print(" (suspended)");
            }

            if (t.isInNative()) {
                writer.print(" (running in native)");
            }

            writer.println();
            if (t.getLockOwnerName() != null) {
                writer.printf("     owned by %s id=%d\n", t.getLockOwnerName(), t.getLockOwnerId());
            }

            final StackTraceElement[] elements = t.getStackTrace();
            final MonitorInfo[] monitors = t.getLockedMonitors();

            for (int i = 0; i < elements.length; i++) {
                final StackTraceElement element = elements[i];
                writer.printf("    at %s\n", element);
                for (int j = 1; j < monitors.length; j++) {
                    final MonitorInfo monitor = monitors[j];
                    if (monitor.getLockedStackDepth() == i) {
                        writer.printf("      - locked %s\n", monitor);
                    }
                }
            }
            writer.println();

            final LockInfo[] locks = t.getLockedSynchronizers();
            if (locks.length > 0) {
                writer.printf("    Locked synchronizers: count = %d\n", locks.length);
                for (LockInfo l : locks) {
                    writer.printf("      - %s\n", l);
                }
                writer.println();
            }
        }
        
        writer.println();
        writer.flush();
    }
}<|MERGE_RESOLUTION|>--- conflicted
+++ resolved
@@ -1,13 +1,5 @@
 package com.yammer.metrics.core;
 
-<<<<<<< HEAD
-import com.yammer.metrics.Metrics;
-import com.yammer.metrics.MetricsRegistry;
-
-import javax.management.MBeanServer;
-import javax.management.ObjectName;
-=======
->>>>>>> 0b4e1527
 import java.io.IOException;
 import java.io.OutputStream;
 import java.io.PrintWriter;
@@ -25,121 +17,20 @@
  * @author coda
  */
 public class VirtualMachineMetrics {
-<<<<<<< HEAD
-    static class GcMonitor implements Runnable {
-        private final MetricsRegistry metricsRegistry;
-        private final Map<String, Long> gcTimestamps = new ConcurrentHashMap<String, Long>();
-        private final Map<String, TimerMetric> gcTimers = new ConcurrentHashMap<String, TimerMetric>();
-        private final Map<String, MeterMetric> gcMeters = new ConcurrentHashMap<String, MeterMetric>();
-        private final Class<?> gcBeanClass;
-        private final List<Object> beans = new ArrayList<Object>();
-
-        public GcMonitor(MetricsRegistry metricsRegistry) throws Exception {
-            Class.forName("com.sun.management.GcInfo");
-            this.metricsRegistry = metricsRegistry;
-            this.gcBeanClass = Class.forName("com.sun.management.GarbageCollectorMXBean");
-            final ObjectName gcName = new ObjectName(GARBAGE_COLLECTOR_MXBEAN_DOMAIN_TYPE + ",*");
-            final MBeanServer serve = getPlatformMBeanServer();
-            final Set<ObjectName> names = serve.queryNames(gcName, null);
-            for (ObjectName name : names) {
-                beans.add(newPlatformMXBeanProxy(serve, name.getCanonicalName(), gcBeanClass));
-            }
-=======
     public static class GarbageCollector {
         private final long runs, timeMS;
->>>>>>> 0b4e1527
 
         public GarbageCollector(long runs, long timeMS) {
             this.runs = runs;
             this.timeMS = timeMS;
         }
 
-<<<<<<< HEAD
-        @Override
-        public void run() {
-            try {
-                for (Object bean : beans) {
-                    final Method getGcInfo = bean.getClass().getDeclaredMethod("getLastGcInfo");
-                    final Object gcInfo = getGcInfo.invoke(bean);
-                    if (gcInfo != null) {
-                        final Long duration = (Long) gcInfo.getClass().getDeclaredMethod("getDuration").invoke(gcInfo);
-                        final String name = (String) bean.getClass().getDeclaredMethod("getName").invoke(bean);
-                        final Long timestamp = (Long) bean.getClass().getDeclaredMethod("getCollectionTime").invoke(bean);
-                        final Long lastTimestamp = gcTimestamps.get(name);
-
-                        // Ignore any duration > 1hr; getLastGcInfo occasionally
-                        // returns total crap.
-                        if (lastTimestamp == null || timestamp > lastTimestamp &&
-                                TimeUnit.MILLISECONDS.toHours(duration) < 1) {
-                            collectGcDuration(name, duration);
-                            collectGcThroughput(name, gcInfo);
-                            gcTimestamps.put(name, timestamp);
-                        }
-                    }
-                }
-            } catch (Exception ignored) {
-
-            }
-        }
-
-        @SuppressWarnings("unchecked")
-        private void collectGcThroughput(String name, Object gcInfo) throws Exception {
-            MeterMetric meter = gcMeters.get(name);
-            if (meter == null) {
-                meter = MeterMetric.newMeter(metricsRegistry.newMeterTickThreadPool(), "bytes", TimeUnit.SECONDS);
-                gcMeters.put(name, meter);
-            }
-
-            final Map<String, MemoryUsage> beforeUsages = (Map<String, MemoryUsage>)
-                    gcInfo.getClass().getDeclaredMethod("getMemoryUsageBeforeGc").invoke(gcInfo);
-            final Map<String, MemoryUsage> afterUsages = (Map<String, MemoryUsage>)
-                    gcInfo.getClass().getDeclaredMethod("getMemoryUsageAfterGc").invoke(gcInfo);
-
-            long memoryCollected = 0;
-            for (MemoryUsage memoryUsage : beforeUsages.values()) {
-                memoryCollected += memoryUsage.getUsed();
-            }
-            for (MemoryUsage memoryUsage : afterUsages.values()) {
-                memoryCollected -= memoryUsage.getUsed();
-            }
-
-            meter.mark(memoryCollected);
-        }
-
-        private void collectGcDuration(String name, Long duration) {
-            TimerMetric timer = gcTimers.get(name);
-            if (timer == null) {
-                timer = new TimerMetric(metricsRegistry.newMeterTickThreadPool(), TimeUnit.MILLISECONDS, TimeUnit.HOURS);
-                gcTimers.put(name, timer);
-            }
-
-            timer.update(duration, TimeUnit.MILLISECONDS);
-        }
-    }
-
-    private static final GcMonitor GC_MONITOR = initializeGcMonitor();
-    private static GcMonitor initializeGcMonitor() {
-        try {
-            final MetricsRegistry metricsRegistry = Metrics.defaultRegistry();
-            final GcMonitor monitor = new GcMonitor(metricsRegistry);
-            final ScheduledExecutorService monitorThread = metricsRegistry.threadPools().newScheduledThreadPool(1, "gc-monitor");
-            monitorThread.scheduleAtFixedRate(monitor, 0, 5, TimeUnit.SECONDS);
-            try {
-                monitorThread.scheduleAtFixedRate(new LoggerMemoryLeakFix(), 0, 10, TimeUnit.MINUTES);
-            } catch (Exception ignored) {
-                // well that's just unfortunate now isn't it
-            }
-            return monitor;
-        } catch (Exception ignored) {
-            return null;
-=======
         public long getRuns() {
             return runs;
         }
 
         public long getTime(TimeUnit unit) {
             return unit.convert(timeMS, TimeUnit.MILLISECONDS);
->>>>>>> 0b4e1527
         }
     }
 
