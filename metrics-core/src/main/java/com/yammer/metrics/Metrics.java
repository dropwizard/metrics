--- conflicted
+++ resolved
@@ -54,8 +54,7 @@
                                               String name,
                                               String scope,
                                               GaugeMetric<T> metric) {
-<<<<<<< HEAD
-        return newGauge(new MetricName(klass, name, scope), metric);
+        return DEFAULT_REGISTRY.newGauge(klass, name, scope, metric);
     }
 
     /**
@@ -69,10 +68,7 @@
      */
     public static <T> GaugeMetric<T> newGauge(MetricName metricName,
                                                GaugeMetric<T> metric) {
-        return getOrAdd(metricName, metric);
-=======
-        return DEFAULT_REGISTRY.newGauge(klass, name, scope, metric);
->>>>>>> 942d4e45
+        return DEFAULT_REGISTRY.newGauge(metricName, metric);
     }
 
     /**
@@ -110,8 +106,7 @@
                                        String scope,
                                        String objectName,
                                        String attribute) throws MalformedObjectNameException {
-<<<<<<< HEAD
-        return newJmxGauge(new MetricName(klass, name, scope), objectName, attribute);
+        return DEFAULT_REGISTRY.newJmxGauge(klass, name, scope, objectName, attribute);
     }
 
     /**
@@ -127,10 +122,7 @@
     public static JmxGauge newJmxGauge(MetricName metricName,
                                        String objectName,
                                        String attribute) throws MalformedObjectNameException {
-        return getOrAdd(metricName, new JmxGauge(objectName, attribute));
-=======
-        return DEFAULT_REGISTRY.newJmxGauge(klass, name, scope, objectName, attribute);
->>>>>>> 942d4e45
+        return DEFAULT_REGISTRY.newJmxGauge(metricName, objectName, attribute);
     }
 
     /**
@@ -157,8 +149,7 @@
     public static CounterMetric newCounter(Class<?> klass,
                                            String name,
                                            String scope) {
-<<<<<<< HEAD
-        return newCounter(new MetricName(klass, name, scope));
+        return DEFAULT_REGISTRY.newCounter(klass, name, scope);
     }
 
     /**
@@ -169,10 +160,7 @@
      * @return a new {@link com.yammer.metrics.core.CounterMetric}
      */
     public static CounterMetric newCounter(MetricName metricName) {
-        return getOrAdd(metricName, new CounterMetric());
-=======
-        return DEFAULT_REGISTRY.newCounter(klass, name, scope);
->>>>>>> 942d4e45
+        return DEFAULT_REGISTRY.newCounter(metricName);
     }
 
     /**
@@ -204,8 +192,7 @@
                                                String name,
                                                String scope,
                                                boolean biased) {
-<<<<<<< HEAD
-        return newHistogram(new MetricName(klass, name, scope), biased);
+        return DEFAULT_REGISTRY.newHistogram(klass, name, scope, biased);
     }
 
     /**
@@ -218,11 +205,7 @@
      */
     public static HistogramMetric newHistogram(MetricName metricName,
                                                boolean biased) {
-        return getOrAdd(metricName,
-                new HistogramMetric(biased ? SampleType.BIASED : SampleType.UNIFORM));
-=======
-        return DEFAULT_REGISTRY.newHistogram(klass, name, scope, biased);
->>>>>>> 942d4e45
+        return DEFAULT_REGISTRY.newHistogram(metricName, biased);
     }
 
     /**
@@ -298,8 +281,7 @@
                                        String scope,
                                        String eventType,
                                        TimeUnit unit) {
-<<<<<<< HEAD
-        return newMeter(new MetricName(klass, name, scope), eventType, unit);
+        return DEFAULT_REGISTRY.newMeter(klass, name, scope, eventType, unit);
     }
 
     /**
@@ -315,19 +297,7 @@
     public static MeterMetric newMeter(MetricName metricName,
                                        String eventType,
                                        TimeUnit unit) {
-        final Metric existingMetric = METRICS.get(metricName);
-        if (existingMetric == null) {
-            final MeterMetric metric = MeterMetric.newMeter(eventType, unit);
-            final Metric justAddedMetric = METRICS.putIfAbsent(metricName, metric);
-            if (justAddedMetric == null) {
-                return metric;
-            }
-            return (MeterMetric) justAddedMetric;
-        }
-        return (MeterMetric) existingMetric;
-=======
-        return DEFAULT_REGISTRY.newMeter(klass, name, scope, eventType, unit);
->>>>>>> 942d4e45
+        return DEFAULT_REGISTRY.newMeter(metricName, eventType, unit);
     }
 
     /**
@@ -363,8 +333,7 @@
                                        String scope,
                                        TimeUnit durationUnit,
                                        TimeUnit rateUnit) {
-<<<<<<< HEAD
-        return newTimer(new MetricName(klass, name, scope), durationUnit, rateUnit);
+        return DEFAULT_REGISTRY.newTimer(klass, name, scope, durationUnit, rateUnit);
     }
 
     /**
@@ -379,19 +348,7 @@
     public static TimerMetric newTimer(MetricName metricName,
                                        TimeUnit durationUnit,
                                        TimeUnit rateUnit) {
-        final Metric existingMetric = METRICS.get(metricName);
-        if (existingMetric == null) {
-            final TimerMetric metric = new TimerMetric(durationUnit, rateUnit);
-            final Metric justAddedMetric = METRICS.putIfAbsent(metricName, metric);
-            if (justAddedMetric == null) {
-                return metric;
-            }
-            return (TimerMetric) justAddedMetric;
-        }
-        return (TimerMetric) existingMetric;
-=======
-        return DEFAULT_REGISTRY.newTimer(klass, name, scope, durationUnit, rateUnit);
->>>>>>> 942d4e45
+        return DEFAULT_REGISTRY.newTimer(metricName, durationUnit, rateUnit);
     }
 
     /**
