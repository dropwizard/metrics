--- conflicted
+++ resolved
@@ -5,11 +5,7 @@
     <parent>
         <groupId>io.dropwizard.metrics5</groupId>
         <artifactId>metrics-parent</artifactId>
-<<<<<<< HEAD
         <version>5.0.0-rc3-SNAPSHOT</version>
-=======
-        <version>4.1.1-SNAPSHOT</version>
->>>>>>> 5b858563
     </parent>
 
     <artifactId>metrics-servlet</artifactId>
@@ -20,12 +16,9 @@
     </description>
 
     <properties>
-<<<<<<< HEAD
         <javaModuleName>io.dropwizard.metrics5.servlet</javaModuleName>
-=======
-        <javaModuleName>com.codahale.metrics.servlet</javaModuleName>
         <servlet.version>3.1.0</servlet.version>
->>>>>>> 5b858563
+
     </properties>
 
     <dependencyManagement>
