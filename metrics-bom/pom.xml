--- conflicted
+++ resolved
@@ -5,11 +5,7 @@
     <parent>
         <groupId>io.dropwizard.metrics5</groupId>
         <artifactId>metrics-parent</artifactId>
-<<<<<<< HEAD
         <version>5.0.0-rc5-SNAPSHOT</version>
-=======
-        <version>4.2.0-SNAPSHOT</version>
->>>>>>> ef69a5d4
     </parent>
 
     <artifactId>metrics-bom</artifactId>
@@ -65,21 +61,17 @@
                 <version>${project.version}</version>
             </dependency>
             <dependency>
-<<<<<<< HEAD
                 <groupId>io.dropwizard.metrics5</groupId>
-=======
-                <groupId>io.dropwizard.metrics</groupId>
                 <artifactId>metrics-jakarta-servlet</artifactId>
                 <version>${project.version}</version>
             </dependency>
             <dependency>
-                <groupId>io.dropwizard.metrics</groupId>
+                <groupId>io.dropwizard.metrics5</groupId>
                 <artifactId>metrics-jakarta-servlets</artifactId>
                 <version>${project.version}</version>
             </dependency>
             <dependency>
-                <groupId>io.dropwizard.metrics</groupId>
->>>>>>> ef69a5d4
+                <groupId>io.dropwizard.metrics5</groupId>
                 <artifactId>metrics-jcache</artifactId>
                 <version>${project.version}</version>
             </dependency>
@@ -89,7 +81,7 @@
                 <version>${project.version}</version>
             </dependency>
             <dependency>
-                <groupId>io.dropwizard.metrics</groupId>
+                <groupId>io.dropwizard.metrics5</groupId>
                 <artifactId>metrics-jdbi3</artifactId>
                 <version>${project.version}</version>
             </dependency>
@@ -104,21 +96,17 @@
                 <version>${project.version}</version>
             </dependency>
             <dependency>
-<<<<<<< HEAD
                 <groupId>io.dropwizard.metrics5</groupId>
-=======
-                <groupId>io.dropwizard.metrics</groupId>
                 <artifactId>metrics-jetty10</artifactId>
                 <version>${project.version}</version>
             </dependency>
             <dependency>
-                <groupId>io.dropwizard.metrics</groupId>
+                <groupId>io.dropwizard.metrics5</groupId>
                 <artifactId>metrics-jetty11</artifactId>
                 <version>${project.version}</version>
             </dependency>
             <dependency>
-                <groupId>io.dropwizard.metrics</groupId>
->>>>>>> ef69a5d4
+                <groupId>io.dropwizard.metrics5</groupId>
                 <artifactId>metrics-jmx</artifactId>
                 <version>${project.version}</version>
             </dependency>
