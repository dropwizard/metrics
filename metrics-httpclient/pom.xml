--- conflicted
+++ resolved
@@ -5,11 +5,7 @@
     <parent>
         <groupId>io.dropwizard.metrics5</groupId>
         <artifactId>metrics-parent</artifactId>
-<<<<<<< HEAD
         <version>5.0.0-rc4-SNAPSHOT</version>
-=======
-        <version>4.1.15-SNAPSHOT</version>
->>>>>>> 95e88696
     </parent>
 
     <artifactId>metrics-httpclient</artifactId>
@@ -21,13 +17,8 @@
     </description>
 
     <properties>
-<<<<<<< HEAD
         <javaModuleName>io.dropwizard.metrics5.httpclient</javaModuleName>
-        <http-client.version>4.5.9</http-client.version>
-=======
-        <javaModuleName>com.codahale.metrics.httpclient</javaModuleName>
         <http-client.version>4.5.13</http-client.version>
->>>>>>> 95e88696
     </properties>
 
     <dependencyManagement>
