<?xml version="1.0" encoding="UTF-8"?>
<project xmlns="http://maven.apache.org/POM/4.0.0" xmlns:xsi="http://www.w3.org/2001/XMLSchema-instance" xsi:schemaLocation="http://maven.apache.org/POM/4.0.0 http://maven.apache.org/xsd/maven-4.0.0.xsd">
    <modelVersion>4.0.0</modelVersion>

    <parent>
        <groupId>io.dropwizard.metrics5</groupId>
        <artifactId>metrics-parent</artifactId>
<<<<<<< HEAD
        <version>5.0.0-rc5-SNAPSHOT</version>
=======
        <version>4.2.0-SNAPSHOT</version>
>>>>>>> ef69a5d4
    </parent>

    <artifactId>metrics-jdbi3</artifactId>
    <name>Metrics5 Integration for JDBI3</name>
    <packaging>bundle</packaging>
    <description>Provides instrumentation of Jdbi3 data access objects</description>

    <properties>
        <javaModuleName>io.dropwizard.metrics5.jdbi3</javaModuleName>
        <jdbi3.version>3.17.0</jdbi3.version>
    </properties>

    <dependencyManagement>
        <dependencies>
            <dependency>
                <groupId>io.dropwizard.metrics5</groupId>
                <artifactId>metrics-bom</artifactId>
                <version>${project.version}</version>
                <type>pom</type>
                <scope>import</scope>
            </dependency>
        </dependencies>
    </dependencyManagement>

    <dependencies>
        <dependency>
            <groupId>io.dropwizard.metrics5</groupId>
            <artifactId>metrics-core</artifactId>
        </dependency>

        <dependency>
            <groupId>io.dropwizard.metrics5</groupId>
            <artifactId>metrics-annotation</artifactId>
        </dependency>

        <dependency>
            <groupId>org.jdbi</groupId>
            <artifactId>jdbi3-core</artifactId>
            <version>${jdbi3.version}</version>
            <exclusions>
                <exclusion>
                    <groupId>org.slf4j</groupId>
                    <artifactId>slf4j-api</artifactId>
                </exclusion>
            </exclusions>
        </dependency>
    </dependencies>

</project><|MERGE_RESOLUTION|>--- conflicted
+++ resolved
@@ -5,11 +5,7 @@
     <parent>
         <groupId>io.dropwizard.metrics5</groupId>
         <artifactId>metrics-parent</artifactId>
-<<<<<<< HEAD
         <version>5.0.0-rc5-SNAPSHOT</version>
-=======
-        <version>4.2.0-SNAPSHOT</version>
->>>>>>> ef69a5d4
     </parent>
 
     <artifactId>metrics-jdbi3</artifactId>
@@ -19,7 +15,7 @@
 
     <properties>
         <javaModuleName>io.dropwizard.metrics5.jdbi3</javaModuleName>
-        <jdbi3.version>3.17.0</jdbi3.version>
+        <jdbi3.version>3.18.0</jdbi3.version>
     </properties>
 
     <dependencyManagement>
