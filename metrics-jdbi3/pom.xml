--- conflicted
+++ resolved
@@ -14,13 +14,8 @@
     <description>Provides instrumentation of Jdbi3 data access objects</description>
 
     <properties>
-<<<<<<< HEAD
         <javaModuleName>io.dropwizard.metrics5.jdbi3</javaModuleName>
-        <jdbi3.version>3.20.0</jdbi3.version>
-=======
-        <javaModuleName>com.codahale.metrics.jdbi3</javaModuleName>
         <jdbi3.version>3.20.1</jdbi3.version>
->>>>>>> 03cc7d48
     </properties>
 
     <dependencyManagement>
