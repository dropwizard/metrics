--- conflicted
+++ resolved
@@ -5,11 +5,7 @@
     <parent>
         <groupId>io.dropwizard.metrics5</groupId>
         <artifactId>metrics-parent</artifactId>
-<<<<<<< HEAD
         <version>5.0.0-rc4-SNAPSHOT</version>
-=======
-        <version>4.1.3-SNAPSHOT</version>
->>>>>>> bf2464f8
     </parent>
 
     <artifactId>metrics-jdbi3</artifactId>
@@ -18,14 +14,8 @@
     <description>Provides instrumentation of Jdbi3 data access objects</description>
 
     <properties>
-<<<<<<< HEAD
         <javaModuleName>io.dropwizard.metrics5.jdbi3</javaModuleName>
-        <jdbi3.version>3.9.1</jdbi3.version>
-
-=======
-        <javaModuleName>com.codahale.metrics.jdbi3</javaModuleName>
         <jdbi3.version>3.12.2</jdbi3.version>
->>>>>>> bf2464f8
     </properties>
 
     <dependencyManagement>
