--- conflicted
+++ resolved
@@ -19,17 +19,8 @@
   /**
    * Dependencies
    */
-<<<<<<< HEAD
-  val scalaTest = buildScalaVersion match {
-    case "2.8.0.Beta1" => "org.scalatest" % "scalatest" % "1.0.1-for-scala-2.8.0.Beta1-with-test-interfaces-0.3-SNAPSHOT" % "test" withSources() intransitive()
-    case "2.8.0.RC2" => "org.scalatest" % "scalatest" % "1.2-for-scala-2.8.0.RC2-SNAPSHOT" % "test" withSources() intransitive()
-    case "2.8.0.RC6" => "org.scalatest" % "scalatest" % "1.2-for-scala-2.8.0.RC6-SNAPSHOT" % "test" withSources() intransitive()
-case "2.8.0"       => "org.scalatest" % "scalatest" % "1.2-for-scala-2.8.0.final-SNAPSHOT" % "test" withSources() intransitive()
-    case unknown => error("no known scalatest impl for %s".format(unknown))
-  }
-=======
+
   val scalaTest = "org.scalatest" % "scalatest" % "1.2" % "test" withSources() intransitive()
->>>>>>> 59b2a40c
   val mockito = "org.mockito" % "mockito-all" % "1.8.4" % "test" withSources()
   
   val log4j = "log4j" % "log4j" % "1.2.16"
