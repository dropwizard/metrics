package io.dropwizard.metrics.graphite;

import io.dropwizard.metrics.Clock;
import io.dropwizard.metrics.Counter;
import io.dropwizard.metrics.Gauge;
import io.dropwizard.metrics.Histogram;
import io.dropwizard.metrics.Meter;
import io.dropwizard.metrics.MetricFilter;
import io.dropwizard.metrics.MetricRegistry;
import io.dropwizard.metrics.Snapshot;
import io.dropwizard.metrics.Timer;

import org.junit.Before;
import org.junit.Test;
import org.mockito.InOrder;

import io.dropwizard.metrics.*;
import org.python.google.common.collect.ImmutableMap;

import java.net.UnknownHostException;
import java.util.Map;
import java.util.SortedMap;
import java.util.TreeMap;
import java.util.concurrent.TimeUnit;

import static org.mockito.Mockito.*;

public class GraphiteReporterTest {
    private final long timestamp = 1000198;
    private final Clock clock = mock(Clock.class);
    private final Graphite graphite = mock(Graphite.class);
    private final MetricRegistry registry = mock(MetricRegistry.class);
    private final GraphiteReporter reporter = GraphiteReporter.forRegistry(registry)
                                                              .withClock(clock)
                                                              .prefixedWith("prefix")
                                                              .convertRatesTo(TimeUnit.SECONDS)
                                                              .convertDurationsTo(TimeUnit.MILLISECONDS)
                                                              .filter(MetricFilter.ALL)
                                                              .build(graphite);

    @Before
    public void setUp() throws Exception {
        when(clock.getTime()).thenReturn(timestamp * 1000);
    }

    @Test
    public void doesNotReportStringGaugeValues() throws Exception {
        reporter.report(map("gauge", gauge("value")),
                        this.<Counter>map(),
                        this.<Histogram>map(),
                        this.<Meter>map(),
                        this.<Timer>map());

        final InOrder inOrder = inOrder(graphite);
        inOrder.verify(graphite).isConnected();
        inOrder.verify(graphite).connect();
        inOrder.verify(graphite, never()).send("prefix.gauge", "value", timestamp);
        inOrder.verify(graphite).flush();

        verifyNoMoreInteractions(graphite);
    }

    @Test
    public void reportsByteGaugeValues() throws Exception {
        reporter.report(map("gauge", gauge((byte) 1)),
                        this.<Counter>map(),
                        this.<Histogram>map(),
                        this.<Meter>map(),
                        this.<Timer>map());

        final InOrder inOrder = inOrder(graphite);
        inOrder.verify(graphite).isConnected();
        inOrder.verify(graphite).connect();
        inOrder.verify(graphite).send("prefix.gauge", "1", timestamp);
        inOrder.verify(graphite).flush();

        verifyNoMoreInteractions(graphite);
    }

    @Test
    public void reportsShortGaugeValues() throws Exception {
        reporter.report(map("gauge", gauge((short) 1)),
                        this.<Counter>map(),
                        this.<Histogram>map(),
                        this.<Meter>map(),
                        this.<Timer>map());

        final InOrder inOrder = inOrder(graphite);
        inOrder.verify(graphite).isConnected();
        inOrder.verify(graphite).connect();
        inOrder.verify(graphite).send("prefix.gauge", "1", timestamp);
        inOrder.verify(graphite).flush();

        verifyNoMoreInteractions(graphite);
    }

    @Test
    public void reportsIntegerGaugeValues() throws Exception {
        reporter.report(map("gauge", gauge(1)),
                        this.<Counter>map(),
                        this.<Histogram>map(),
                        this.<Meter>map(),
                        this.<Timer>map());

        final InOrder inOrder = inOrder(graphite);
        inOrder.verify(graphite).isConnected();
        inOrder.verify(graphite).connect();
        inOrder.verify(graphite).send("prefix.gauge", "1", timestamp);
        inOrder.verify(graphite).flush();

        verifyNoMoreInteractions(graphite);
    }

    @Test
    public void reportsLongGaugeValues() throws Exception {
        reporter.report(map("gauge", gauge(1L)),
                        this.<Counter>map(),
                        this.<Histogram>map(),
                        this.<Meter>map(),
                        this.<Timer>map());

        final InOrder inOrder = inOrder(graphite);
        inOrder.verify(graphite).isConnected();
        inOrder.verify(graphite).connect();
        inOrder.verify(graphite).send("prefix.gauge", "1", timestamp);
        inOrder.verify(graphite).flush();

        verifyNoMoreInteractions(graphite);
    }

    @Test
    public void reportsFloatGaugeValues() throws Exception {
        reporter.report(map("gauge", gauge(1.1f)),
                        this.<Counter>map(),
                        this.<Histogram>map(),
                        this.<Meter>map(),
                        this.<Timer>map());

        final InOrder inOrder = inOrder(graphite);
        inOrder.verify(graphite).isConnected();
        inOrder.verify(graphite).connect();
        inOrder.verify(graphite).send("prefix.gauge", "1.10", timestamp);
        inOrder.verify(graphite).flush();

        verifyNoMoreInteractions(graphite);
    }

    @Test
    public void reportsDoubleGaugeValues() throws Exception {
        reporter.report(map("gauge", gauge(1.1)),
                        this.<Counter>map(),
                        this.<Histogram>map(),
                        this.<Meter>map(),
                        this.<Timer>map());

        final InOrder inOrder = inOrder(graphite);
        inOrder.verify(graphite).isConnected();
        inOrder.verify(graphite).connect();
        inOrder.verify(graphite).send("prefix.gauge", "1.10", timestamp);
        inOrder.verify(graphite).flush();

        verifyNoMoreInteractions(graphite);
    }

    @Test
<<<<<<< HEAD
    public void reportsMapGaugeValues() throws Exception {
        reporter.report(map("gauge", gauge(ImmutableMap.of("a", 1, "b", 2, "c", 3))),
                this.<Counter>map(),
                this.<Histogram>map(),
                this.<Meter>map(),
                this.<Timer>map());

        final InOrder inOrder = inOrder(graphite);
        inOrder.verify(graphite).isConnected();
        inOrder.verify(graphite).connect();
        inOrder.verify(graphite).send("prefix.gauge.a", "1", timestamp);
        inOrder.verify(graphite).send("prefix.gauge.b", "2", timestamp);
        inOrder.verify(graphite).send("prefix.gauge.c", "3", timestamp);
=======
    public void reportsBooleanGaugeValues() throws Exception {
        reporter.report(map("gauge", gauge(true)),
                        this.<Counter>map(),
                        this.<Histogram>map(),
                        this.<Meter>map(),
                        this.<Timer>map());

        reporter.report(map("gauge", gauge(false)),
                        this.<Counter>map(),
                        this.<Histogram>map(),
                        this.<Meter>map(),
                        this.<Timer>map());
        final InOrder inOrder = inOrder(graphite);
        inOrder.verify(graphite).isConnected();
        inOrder.verify(graphite).connect();
        inOrder.verify(graphite).send("prefix.gauge", "1", timestamp);
        inOrder.verify(graphite).flush();
        inOrder.verify(graphite).isConnected();
        inOrder.verify(graphite).connect();
        inOrder.verify(graphite).send("prefix.gauge", "0", timestamp);
>>>>>>> 24ad83c1
        inOrder.verify(graphite).flush();

        verifyNoMoreInteractions(graphite);
    }

    @Test
    public void reportsCounters() throws Exception {
        final Counter counter = mock(Counter.class);
        when(counter.getCount()).thenReturn(100L);

        reporter.report(this.<Gauge>map(),
                        this.<Counter>map("counter", counter),
                        this.<Histogram>map(),
                        this.<Meter>map(),
                        this.<Timer>map());

        final InOrder inOrder = inOrder(graphite);
        inOrder.verify(graphite).isConnected();
        inOrder.verify(graphite).connect();
        inOrder.verify(graphite).send("prefix.counter.count", "100", timestamp);
        inOrder.verify(graphite).flush();

        verifyNoMoreInteractions(graphite);
    }

    @Test
    public void reportsHistograms() throws Exception {
        final Histogram histogram = mock(Histogram.class);
        when(histogram.getCount()).thenReturn(1L);

        final Snapshot snapshot = mock(Snapshot.class);
        when(snapshot.getMax()).thenReturn(2L);
        when(snapshot.getMean()).thenReturn(3.0);
        when(snapshot.getMin()).thenReturn(4L);
        when(snapshot.getStdDev()).thenReturn(5.0);
        when(snapshot.getMedian()).thenReturn(6.0);
        when(snapshot.get75thPercentile()).thenReturn(7.0);
        when(snapshot.get95thPercentile()).thenReturn(8.0);
        when(snapshot.get98thPercentile()).thenReturn(9.0);
        when(snapshot.get99thPercentile()).thenReturn(10.0);
        when(snapshot.get999thPercentile()).thenReturn(11.0);

        when(histogram.getSnapshot()).thenReturn(snapshot);

        reporter.report(this.<Gauge>map(),
                        this.<Counter>map(),
                        this.<Histogram>map("histogram", histogram),
                        this.<Meter>map(),
                        this.<Timer>map());

        final InOrder inOrder = inOrder(graphite);
        inOrder.verify(graphite).isConnected();
        inOrder.verify(graphite).connect();
        inOrder.verify(graphite).send("prefix.histogram.count", "1", timestamp);
        inOrder.verify(graphite).send("prefix.histogram.max", "2", timestamp);
        inOrder.verify(graphite).send("prefix.histogram.mean", "3.00", timestamp);
        inOrder.verify(graphite).send("prefix.histogram.min", "4", timestamp);
        inOrder.verify(graphite).send("prefix.histogram.stddev", "5.00", timestamp);
        inOrder.verify(graphite).send("prefix.histogram.p50", "6.00", timestamp);
        inOrder.verify(graphite).send("prefix.histogram.p75", "7.00", timestamp);
        inOrder.verify(graphite).send("prefix.histogram.p95", "8.00", timestamp);
        inOrder.verify(graphite).send("prefix.histogram.p98", "9.00", timestamp);
        inOrder.verify(graphite).send("prefix.histogram.p99", "10.00", timestamp);
        inOrder.verify(graphite).send("prefix.histogram.p999", "11.00", timestamp);
        inOrder.verify(graphite).flush();

        verifyNoMoreInteractions(graphite);
    }

    @Test
    public void reportsMeters() throws Exception {
        final Meter meter = mock(Meter.class);
        when(meter.getCount()).thenReturn(1L);
        when(meter.getOneMinuteRate()).thenReturn(2.0);
        when(meter.getFiveMinuteRate()).thenReturn(3.0);
        when(meter.getFifteenMinuteRate()).thenReturn(4.0);
        when(meter.getMeanRate()).thenReturn(5.0);

        reporter.report(this.<Gauge>map(),
                        this.<Counter>map(),
                        this.<Histogram>map(),
                        this.<Meter>map("meter", meter),
                        this.<Timer>map());

        final InOrder inOrder = inOrder(graphite);
        inOrder.verify(graphite).isConnected();
        inOrder.verify(graphite).connect();
        inOrder.verify(graphite).send("prefix.meter.count", "1", timestamp);
        inOrder.verify(graphite).send("prefix.meter.m1_rate", "2.00", timestamp);
        inOrder.verify(graphite).send("prefix.meter.m5_rate", "3.00", timestamp);
        inOrder.verify(graphite).send("prefix.meter.m15_rate", "4.00", timestamp);
        inOrder.verify(graphite).send("prefix.meter.mean_rate", "5.00", timestamp);
        inOrder.verify(graphite).flush();

        verifyNoMoreInteractions(graphite);
    }

    @Test
    public void reportsTimers() throws Exception {
        final Timer timer = mock(Timer.class);
        when(timer.getCount()).thenReturn(1L);
        when(timer.getMeanRate()).thenReturn(2.0);
        when(timer.getOneMinuteRate()).thenReturn(3.0);
        when(timer.getFiveMinuteRate()).thenReturn(4.0);
        when(timer.getFifteenMinuteRate()).thenReturn(5.0);

        final Snapshot snapshot = mock(Snapshot.class);
        when(snapshot.getMax()).thenReturn(TimeUnit.MILLISECONDS.toNanos(100));
        when(snapshot.getMean()).thenReturn((double) TimeUnit.MILLISECONDS.toNanos(200));
        when(snapshot.getMin()).thenReturn(TimeUnit.MILLISECONDS.toNanos(300));
        when(snapshot.getStdDev()).thenReturn((double) TimeUnit.MILLISECONDS.toNanos(400));
        when(snapshot.getMedian()).thenReturn((double) TimeUnit.MILLISECONDS.toNanos(500));
        when(snapshot.get75thPercentile()).thenReturn((double) TimeUnit.MILLISECONDS.toNanos(600));
        when(snapshot.get95thPercentile()).thenReturn((double) TimeUnit.MILLISECONDS.toNanos(700));
        when(snapshot.get98thPercentile()).thenReturn((double) TimeUnit.MILLISECONDS.toNanos(800));
        when(snapshot.get99thPercentile()).thenReturn((double) TimeUnit.MILLISECONDS.toNanos(900));
        when(snapshot.get999thPercentile()).thenReturn((double) TimeUnit.MILLISECONDS
                                                                        .toNanos(1000));

        when(timer.getSnapshot()).thenReturn(snapshot);

        reporter.report(this.<Gauge>map(),
                        this.<Counter>map(),
                        this.<Histogram>map(),
                        this.<Meter>map(),
                        map("timer", timer));

        final InOrder inOrder = inOrder(graphite);
        inOrder.verify(graphite).isConnected();
        inOrder.verify(graphite).connect();
        inOrder.verify(graphite).send("prefix.timer.max", "100.00", timestamp);
        inOrder.verify(graphite).send("prefix.timer.mean", "200.00", timestamp);
        inOrder.verify(graphite).send("prefix.timer.min", "300.00", timestamp);
        inOrder.verify(graphite).send("prefix.timer.stddev", "400.00", timestamp);
        inOrder.verify(graphite).send("prefix.timer.p50", "500.00", timestamp);
        inOrder.verify(graphite).send("prefix.timer.p75", "600.00", timestamp);
        inOrder.verify(graphite).send("prefix.timer.p95", "700.00", timestamp);
        inOrder.verify(graphite).send("prefix.timer.p98", "800.00", timestamp);
        inOrder.verify(graphite).send("prefix.timer.p99", "900.00", timestamp);
        inOrder.verify(graphite).send("prefix.timer.p999", "1000.00", timestamp);
        inOrder.verify(graphite).send("prefix.timer.count", "1", timestamp);
        inOrder.verify(graphite).send("prefix.timer.m1_rate", "3.00", timestamp);
        inOrder.verify(graphite).send("prefix.timer.m5_rate", "4.00", timestamp);
        inOrder.verify(graphite).send("prefix.timer.m15_rate", "5.00", timestamp);
        inOrder.verify(graphite).send("prefix.timer.mean_rate", "2.00", timestamp);
        inOrder.verify(graphite).flush();

        verifyNoMoreInteractions(graphite);
    }

    @Test
    public void closesConnectionIfGraphiteIsUnavailable() throws Exception {
        doThrow(new UnknownHostException("UNKNOWN-HOST")).when(graphite).connect();
        reporter.report(map("gauge", gauge(1)),
            this.<Counter>map(),
            this.<Histogram>map(),
            this.<Meter>map(),
            this.<Timer>map());

        final InOrder inOrder = inOrder(graphite);
        inOrder.verify(graphite).isConnected();
        inOrder.verify(graphite).connect();
        inOrder.verify(graphite).close();

        verifyNoMoreInteractions(graphite);
    }

    @Test
    public void closesConnectionIfAnUnexpectedExceptionOccurs() throws Exception {
        final Gauge gauge = mock(Gauge.class);
        when(gauge.getValue()).thenThrow(new RuntimeException("kaboom"));

        reporter.report(map("gauge", gauge),
                        this.<Counter>map(),
                        this.<Histogram>map(),
                        this.<Meter>map(),
                        this.<Timer>map());

        final InOrder inOrder = inOrder(graphite);
        inOrder.verify(graphite).isConnected();
        inOrder.verify(graphite).connect();
        inOrder.verify(graphite).close();

        verifyNoMoreInteractions(graphite);
    }

    @Test
    public void closesConnectionOnReporterStop() throws Exception {
        reporter.stop();

        verify(graphite).close();

        verifyNoMoreInteractions(graphite);
    }

    private <T> SortedMap<MetricName, T> map() {
        return new TreeMap<MetricName, T>();
    }

    private <T> SortedMap<MetricName, T> map(String name, T metric) {
        final TreeMap<MetricName, T> map = new TreeMap<MetricName, T>();
        map.put(MetricName.build(name), metric);
        return map;
    }

    private <T> Gauge gauge(T value) {
        final Gauge gauge = mock(Gauge.class);
        when(gauge.getValue()).thenReturn(value);
        return gauge;
    }
}<|MERGE_RESOLUTION|>--- conflicted
+++ resolved
@@ -163,7 +163,6 @@
     }
 
     @Test
-<<<<<<< HEAD
     public void reportsMapGaugeValues() throws Exception {
         reporter.report(map("gauge", gauge(ImmutableMap.of("a", 1, "b", 2, "c", 3))),
                 this.<Counter>map(),
@@ -177,7 +176,12 @@
         inOrder.verify(graphite).send("prefix.gauge.a", "1", timestamp);
         inOrder.verify(graphite).send("prefix.gauge.b", "2", timestamp);
         inOrder.verify(graphite).send("prefix.gauge.c", "3", timestamp);
-=======
+        inOrder.verify(graphite).flush();
+
+        verifyNoMoreInteractions(graphite);
+    }
+
+    @Test
     public void reportsBooleanGaugeValues() throws Exception {
         reporter.report(map("gauge", gauge(true)),
                         this.<Counter>map(),
@@ -198,7 +202,6 @@
         inOrder.verify(graphite).isConnected();
         inOrder.verify(graphite).connect();
         inOrder.verify(graphite).send("prefix.gauge", "0", timestamp);
->>>>>>> 24ad83c1
         inOrder.verify(graphite).flush();
 
         verifyNoMoreInteractions(graphite);
