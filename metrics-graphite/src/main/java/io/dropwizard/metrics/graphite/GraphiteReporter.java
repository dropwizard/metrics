--- conflicted
+++ resolved
@@ -308,7 +308,6 @@
     }
 
     private String format(Object o) {
-<<<<<<< HEAD
         String value = null;
         if (o instanceof Number) {
             Number n = (Number) o;
@@ -319,24 +318,10 @@
             } else {
                 value = Long.toString(n.longValue());
             }
+        } else if (o instanceof Boolean) {
+            return format(((Boolean) o) ? 1 : 0);
         } else {
             LOGGER.warn("Unable to format value for Graphite.", o);
-=======
-        if (o instanceof Float) {
-            return format(((Float) o).doubleValue());
-        } else if (o instanceof Double) {
-            return format(((Double) o).doubleValue());
-        } else if (o instanceof Byte) {
-            return format(((Byte) o).longValue());
-        } else if (o instanceof Short) {
-            return format(((Short) o).longValue());
-        } else if (o instanceof Integer) {
-            return format(((Integer) o).longValue());
-        } else if (o instanceof Long) {
-            return format(((Long) o).longValue());
-        } else if (o instanceof Boolean) {
-            return format(((Boolean) o) ? 1 : 0);
->>>>>>> 24ad83c1
         }
         return value;
     }
@@ -345,4 +330,18 @@
         return MetricName.join(MetricName.join(prefix, name), MetricName.build(components)).getKey();
     }
 
+    private String format(long n) {
+        return Long.toString(n);
+    }
+
+    private String format(double v) {
+        // the Carbon plaintext format is pretty underspecified, but it seems like it just wants
+        // US-formatted digits
+        return String.format(Locale.US, "%2.2f", v);
+    }
+
+    private String prefix(MetricName name, String... components) {
+        return MetricName.join(MetricName.join(prefix, name), MetricName.build(components)).getKey();
+    }
+
 }