--- conflicted
+++ resolved
@@ -5,11 +5,7 @@
     <parent>
         <groupId>io.dropwizard.metrics5</groupId>
         <artifactId>metrics-parent</artifactId>
-<<<<<<< HEAD
-        <version>5.0.0-rc4-SNAPSHOT</version>
-=======
         <version>5.0.0-rc5-SNAPSHOT</version>
->>>>>>> 4ec7c35d
     </parent>
 
     <artifactId>metrics-graphite</artifactId>
@@ -21,11 +17,7 @@
 
     <properties>
         <javaModuleName>io.dropwizard.metrics5.graphite</javaModuleName>
-<<<<<<< HEAD
-        <rabbitmq.version>5.5.3</rabbitmq.version>
-=======
         <rabbitmq.version>5.10.0</rabbitmq.version>
->>>>>>> 4ec7c35d
     </properties>
 
     <dependencyManagement>
