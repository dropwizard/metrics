--- conflicted
+++ resolved
@@ -4,11 +4,7 @@
 
     <groupId>io.dropwizard.metrics5</groupId>
     <artifactId>metrics-parent</artifactId>
-<<<<<<< HEAD
     <version>5.0.0-rc12-SNAPSHOT</version>
-=======
-    <version>4.2.12-SNAPSHOT</version>
->>>>>>> 1b7a5f0b
     <packaging>pom</packaging>
     <name>Metrics5 Parent</name>
     <description>
@@ -35,6 +31,7 @@
         <module>metrics-jakarta-servlet</module>
         <module>metrics-jakarta-servlets</module>
         <module>metrics-jcache</module>
+        <module>metrics-jcstress</module>
         <module>metrics-jdbi</module>
         <module>metrics-jdbi3</module>
         <module>metrics-jersey2</module>
@@ -42,16 +39,15 @@
         <module>metrics-jetty9</module>
         <module>metrics-jetty10</module>
         <module>metrics-jetty11</module>
+        <module>metrics-jmx</module>
         <module>metrics-json</module>
         <module>metrics-jvm</module>
+        <module>metrics-legacy-adapter</module>
+        <module>metrics-legacy-adapter-healthchecks</module>
         <module>metrics-log4j2</module>
         <module>metrics-logback</module>
         <module>metrics-servlet</module>
         <module>metrics-servlets</module>
-        <module>metrics-jcstress</module>
-        <module>metrics-jmx</module>
-        <module>metrics-legacy-adapter</module>
-        <module>metrics-legacy-adapter-healthchecks</module>
     </modules>
 
     <properties>
@@ -59,11 +55,7 @@
         <project.build.sourceEncoding>UTF-8</project.build.sourceEncoding>
         <project.reporting.outputEncoding>UTF-8</project.reporting.outputEncoding>
 
-<<<<<<< HEAD
         <jackson.version>2.13.1</jackson.version>
-=======
-        <jackson.version>2.12.3</jackson.version>
->>>>>>> 1b7a5f0b
         <jetty9.version>9.4.48.v20220622</jetty9.version>
         <jetty10.version>10.0.11</jetty10.version>
         <jetty11.version>11.0.11</jetty11.version>
@@ -73,11 +65,7 @@
         <junit.version>4.13.1</junit.version>
         <hamcrest.version>1.3</hamcrest.version>
         <maven-compiler-plugin.version>3.10.1</maven-compiler-plugin.version>
-<<<<<<< HEAD
-        <errorprone.version>2.14.0</errorprone.version>
-=======
         <errorprone.version>2.15.0</errorprone.version>
->>>>>>> 1b7a5f0b
         <errorprone.javac.version>9+181-r4173-1</errorprone.javac.version>
 
         <sonar.projectKey>dropwizard_metrics</sonar.projectKey>
@@ -159,53 +147,10 @@
                         <artifactId>maven-compiler-plugin</artifactId>
                         <version>${maven-compiler-plugin.version}</version>
                         <configuration>
-                            <compilerId>javac-with-errorprone</compilerId>
-                            <forceJavacCompilerUse>true</forceJavacCompilerUse>
-                            <showWarnings>true</showWarnings>
-                            <compilerArgument>-Xlint:all</compilerArgument>
-                            <source>1.8</source>
-                            <target>1.8</target>
                             <fork>true</fork>
                             <compilerArgs combine.children="append">
-                                <arg>-XepExcludedPaths:.*/target/generated-sources/.*</arg>
                                 <arg>-J-Xbootclasspath/p:${settings.localRepository}/com/google/errorprone/javac/${errorprone.javac.version}/javac-${errorprone.javac.version}.jar</arg>
                             </compilerArgs>
-                        </configuration>
-                        <dependencies>
-                            <dependency>
-                                <groupId>org.codehaus.plexus</groupId>
-                                <artifactId>plexus-compiler-javac-errorprone</artifactId>
-                                <version>2.12.1</version>
-                            </dependency>
-                            <!-- override plexus-compiler-javac-errorprone's dependency on
-                                 Error Prone with the latest version -->
-                            <dependency>
-                                <groupId>com.google.errorprone</groupId>
-                                <artifactId>error_prone_core</artifactId>
-                                <version>${errorprone.version}</version>
-                            </dependency>
-                        </dependencies>
-                    </plugin>
-                </plugins>
-            </build>
-        </profile>
-        <profile>
-<<<<<<< HEAD
-            <id>jdk11</id>
-            <activation>
-                <jdk>11</jdk>
-            </activation>
-            <build>
-                <plugins>
-                    <plugin>
-                        <groupId>org.apache.maven.plugins</groupId>
-                        <artifactId>maven-compiler-plugin</artifactId>
-                        <version>${maven-compiler-plugin.version}</version>
-                        <configuration>
-                            <source>1.8</source>
-                            <target>1.8</target>
-                            <forceJavacCompilerUse>true</forceJavacCompilerUse>
-                            <showWarnings>true</showWarnings>
                         </configuration>
                     </plugin>
                 </plugins>
@@ -214,10 +159,6 @@
         <profile>
             <id>jdk17</id>
             <activation>
-=======
-            <id>jdk17</id>
-            <activation>
->>>>>>> 1b7a5f0b
                 <jdk>[17,)</jdk>
             </activation>
             <build>
