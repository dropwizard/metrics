<?xml version="1.0" encoding="UTF-8"?>
<project xmlns="http://maven.apache.org/POM/4.0.0" xmlns:xsi="http://www.w3.org/2001/XMLSchema-instance" xsi:schemaLocation="http://maven.apache.org/POM/4.0.0 http://maven.apache.org/xsd/maven-4.0.0.xsd">
    <modelVersion>4.0.0</modelVersion>

    <groupId>io.dropwizard.metrics</groupId>
    <artifactId>metrics-parent</artifactId>
    <version>4.1.36-SNAPSHOT</version>
    <packaging>pom</packaging>
    <name>Metrics Parent</name>
    <description>
        The Metrics library.
    </description>
    <url>https://metrics.dropwizard.io</url>

    <modules>
        <module>docs</module>
        <module>metrics-bom</module>
        <module>metrics-annotation</module>
        <module>metrics-benchmarks</module>
        <module>metrics-caffeine</module>
        <module>metrics-core</module>
        <module>metrics-collectd</module>
        <module>metrics-ehcache</module>
        <module>metrics-graphite</module>
        <module>metrics-healthchecks</module>
        <module>metrics-httpclient</module>
        <module>metrics-httpclient5</module>
        <module>metrics-httpasyncclient</module>
        <module>metrics-jcache</module>
        <module>metrics-jcstress</module>
        <module>metrics-jdbi</module>
        <module>metrics-jdbi3</module>
        <module>metrics-jersey2</module>
        <module>metrics-jetty9</module>
        <module>metrics-jmx</module>
        <module>metrics-json</module>
        <module>metrics-jvm</module>
        <module>metrics-log4j2</module>
        <module>metrics-logback</module>
        <module>metrics-servlet</module>
        <module>metrics-servlets</module>
    </modules>

    <properties>
        <project.build.outputTimestamp>2011-02-24T06:12:03Z</project.build.outputTimestamp>
        <project.build.sourceEncoding>UTF-8</project.build.sourceEncoding>
        <project.reporting.outputEncoding>UTF-8</project.reporting.outputEncoding>

        <jackson.version>2.9.10.20210106</jackson.version>
        <jetty9.version>9.4.50.v20221201</jetty9.version>
        <slf4j.version>1.7.36</slf4j.version>
<<<<<<< HEAD
        <assertj.version>3.23.1</assertj.version>
        <mockito.version>4.11.0</mockito.version>
=======
        <assertj.version>3.24.1</assertj.version>
        <mockito.version>4.6.1</mockito.version>
>>>>>>> 607e122b
        <junit.version>4.13.1</junit.version>
        <hamcrest.version>1.3</hamcrest.version>
        <maven-compiler-plugin.version>3.10.1</maven-compiler-plugin.version>
        <errorprone.javac.version>9+181-r4173-1</errorprone.javac.version>

        <sonar.projectKey>dropwizard_metrics</sonar.projectKey>
        <sonar.organization>dropwizard</sonar.organization>
        <sonar.host.url>https://sonarcloud.io</sonar.host.url>
        <sonar.moduleKey>${project.artifactId}</sonar.moduleKey>
    </properties>

    <developers>
        <developer>
            <name>Coda Hale</name>
            <email>coda.hale@gmail.com</email>
            <timezone>America/Los_Angeles</timezone>
            <roles>
                <role>architect</role>
            </roles>
        </developer>
        <developer>
            <name>Ryan Tenney</name>
            <email>ryan@10e.us</email>
            <timezone>America/New_York</timezone>
            <roles>
                <role>committer</role>
            </roles>
        </developer>
        <developer>
            <name>Artem Prigoda</name>
            <email>prigoda.artem@ya.ru</email>
            <timezone>Europe/Berlin</timezone>
            <roles>
                <role>committer</role>
            </roles>
        </developer>
    </developers>

    <licenses>
        <license>
            <name>Apache License 2.0</name>
            <url>https://www.apache.org/licenses/LICENSE-2.0.html</url>
            <distribution>repo</distribution>
        </license>
    </licenses>

    <scm>
        <connection>scm:git:git://github.com/dropwizard/metrics.git</connection>
        <developerConnection>scm:git:git@github.com:dropwizard/metrics.git</developerConnection>
        <url>https://github.com/dropwizard/metrics/</url>
        <tag>HEAD</tag>
    </scm>

    <issueManagement>
        <system>github</system>
        <url>https://github.com/dropwizard/metrics/issues/</url>
    </issueManagement>

    <distributionManagement>
        <snapshotRepository>
            <id>ossrh</id>
            <name>Sonatype Nexus Snapshots</name>
            <url>https://s01.oss.sonatype.org/content/repositories/snapshots</url>
        </snapshotRepository>
        <repository>
            <id>ossrh</id>
            <name>Nexus Release Repository</name>
            <url>https://s01.oss.sonatype.org/service/local/staging/deploy/maven2/</url>
        </repository>
    </distributionManagement>

    <profiles>
        <profile>
            <id>jdk8</id>
            <activation>
                <jdk>1.8</jdk>
            </activation>
            <build>
                <plugins>
                    <plugin>
                        <groupId>org.apache.maven.plugins</groupId>
                        <artifactId>maven-compiler-plugin</artifactId>
                        <version>${maven-compiler-plugin.version}</version>
                        <configuration>
                            <fork>true</fork>
                            <compilerArgs combine.children="append">
                                <arg>-J-Xbootclasspath/p:${settings.localRepository}/com/google/errorprone/javac/${errorprone.javac.version}/javac-${errorprone.javac.version}.jar</arg>
                            </compilerArgs>
                        </configuration>
                    </plugin>
                </plugins>
            </build>
        </profile>
        <profile>
            <id>release-sign-artifacts</id>
            <activation>
                <property>
                    <name>performRelease</name>
                    <value>true</value>
                </property>
            </activation>
            <properties>
                <gpg.keyname>EDA86E9FB607B5FC9223FB767D4868B53E31E7AD</gpg.keyname>
            </properties>
            <build>
                <plugins>
                    <plugin>
                        <groupId>org.apache.maven.plugins</groupId>
                        <artifactId>maven-source-plugin</artifactId>
                        <version>3.2.1</version>
                        <executions>
                            <execution>
                                <id>attach-sources</id>
                                <goals>
                                    <goal>jar</goal>
                                </goals>
                            </execution>
                        </executions>
                    </plugin>
                    <plugin>
                        <groupId>org.apache.maven.plugins</groupId>
                        <artifactId>maven-javadoc-plugin</artifactId>
                        <version>3.4.1</version>
                        <configuration>
                            <source>8</source>
                            <doclint>none</doclint>
                            <quiet>true</quiet>
                            <notimestamp>true</notimestamp>
                        </configuration>
                        <executions>
                            <execution>
                                <id>attach-javadocs</id>
                                <goals>
                                    <goal>jar</goal>
                                </goals>
                            </execution>
                        </executions>
                    </plugin>
                    <plugin>
                        <groupId>org.apache.maven.plugins</groupId>
                        <artifactId>maven-gpg-plugin</artifactId>
                        <version>3.0.1</version>
                        <configuration>
                            <gpgArguments>
                                <arg>--pinentry-mode</arg>
                                <arg>loopback</arg>
                            </gpgArguments>
                        </configuration>
                        <executions>
                            <execution>
                                <id>sign-artifacts</id>
                                <phase>verify</phase>
                                <goals>
                                    <goal>sign</goal>
                                </goals>
                            </execution>
                        </executions>
                    </plugin>
                    <plugin>
                        <groupId>org.sonatype.plugins</groupId>
                        <artifactId>nexus-staging-maven-plugin</artifactId>
                        <version>1.6.13</version>
                        <configuration>
                            <serverId>ossrh</serverId>
                            <nexusUrl>https://s01.oss.sonatype.org/</nexusUrl>
                            <autoReleaseAfterClose>true</autoReleaseAfterClose>
                        </configuration>
                        <executions>
                            <execution>
                                <id>nexus-deploy</id>
                                <phase>deploy</phase>
                                <goals>
                                    <goal>deploy</goal>
                                </goals>
                            </execution>
                        </executions>
                    </plugin>
                    <plugin>
                        <groupId>org.cyclonedx</groupId>
                        <artifactId>cyclonedx-maven-plugin</artifactId>
                        <version>2.7.4</version>
                        <executions>
                            <execution>
                                <phase>package</phase>
                                <goals>
                                    <goal>makeAggregateBom</goal>
                                </goals>
                            </execution>
                        </executions>
                    </plugin>
                </plugins>
            </build>
        </profile>
    </profiles>

    <build>
        <pluginManagement>
            <plugins>
                <plugin>
                    <groupId>org.apache.maven.plugins</groupId>
                    <artifactId>maven-compiler-plugin</artifactId>
                    <version>${maven-compiler-plugin.version}</version>
                </plugin>
                <plugin>
                    <groupId>org.apache.maven.plugins</groupId>
                    <artifactId>maven-deploy-plugin</artifactId>
                    <version>3.0.0</version>
                </plugin>
            </plugins>
        </pluginManagement>
        <plugins>
            <plugin>
                <groupId>org.apache.maven.plugins</groupId>
                <artifactId>maven-compiler-plugin</artifactId>
                <version>${maven-compiler-plugin.version}</version>
                <configuration>
                    <source>1.8</source>
                    <target>1.8</target>
                    <showWarnings>true</showWarnings>
                    <compilerArgs>
                        <arg>-Xlint:all</arg>
                        <arg>-XDcompilePolicy=simple</arg>
                        <arg>-Xplugin:ErrorProne -XepExcludedPaths:.*/target/generated-sources/.*</arg>
                    </compilerArgs>
                    <annotationProcessorPaths>
                        <path>
                            <groupId>com.google.errorprone</groupId>
                            <artifactId>error_prone_core</artifactId>
                            <version>2.10.0</version>
                        </path>
                    </annotationProcessorPaths>
                </configuration>
            </plugin>
            <plugin>
                <groupId>org.apache.felix</groupId>
                <artifactId>maven-bundle-plugin</artifactId>
                <version>5.1.8</version>
                <extensions>true</extensions>
                <configuration>
                    <instructions>
                        <Import-Package><![CDATA[
                            javax.servlet*;version="[2.5.0,4.0.0)",
                            org.slf4j*;version="[1.6.0,2.0.0)",
                            sun.misc.*;resolution:=optional,
                            com.sun.management.*;resolution:=optional,
                            *
                        ]]>
                        </Import-Package>
                        <Automatic-Module-Name>${javaModuleName}</Automatic-Module-Name>
                    </instructions>
                </configuration>
            </plugin>
            <plugin>
                <groupId>org.apache.maven.plugins</groupId>
                <artifactId>maven-surefire-plugin</artifactId>
                <version>2.22.2</version>
                <configuration>
                    <argLine>@{argLine} -Djava.net.preferIPv4Stack=true</argLine>
                </configuration>
            </plugin>
            <plugin>
                <groupId>org.apache.maven.plugins</groupId>
                <artifactId>maven-enforcer-plugin</artifactId>
                <version>1.4.1</version>
                <executions>
                    <execution>
                        <id>enforce</id>
                        <configuration>
                            <rules>
                                <DependencyConvergence />
                            </rules>
                        </configuration>
                        <goals>
                            <goal>enforce</goal>
                        </goals>
                    </execution>
                </executions>
            </plugin>
            <plugin>
                <groupId>org.apache.maven.plugins</groupId>
                <artifactId>maven-dependency-plugin</artifactId>
                <version>3.4.0</version>
                <executions>
                    <execution>
                        <id>analyze</id>
                        <goals>
                            <goal>analyze-only</goal>
                            <goal>analyze-dep-mgt</goal>
                            <goal>analyze-duplicate</goal>
                        </goals>
                        <phase>verify</phase>
                        <configuration>
                            <failOnWarning>true</failOnWarning>
                            <ignoreNonCompile>true</ignoreNonCompile>
                        </configuration>
                    </execution>
                </executions>
            </plugin>
            <plugin>
                <groupId>org.apache.maven.plugins</groupId>
                <artifactId>maven-release-plugin</artifactId>
                <version>2.5.3</version>
                <configuration>
                    <autoVersionSubmodules>true</autoVersionSubmodules>
                    <mavenExecutorId>forked-path</mavenExecutorId>
                    <tagNameFormat>v@{project.version}</tagNameFormat>
                    <preparationGoals>clean test</preparationGoals>
                </configuration>
            </plugin>
            <plugin>
                <groupId>org.apache.maven.plugins</groupId>
                <artifactId>maven-jar-plugin</artifactId>
                <version>3.3.0</version>
                <configuration>
                    <archive>
                        <manifest>
                            <addDefaultImplementationEntries>true</addDefaultImplementationEntries>
                        </manifest>
                        <manifestEntries>
                            <Automatic-Module-Name>${javaModuleName}</Automatic-Module-Name>
                        </manifestEntries>
                    </archive>
                </configuration>
            </plugin>
            <plugin>
                <groupId>org.apache.maven.plugins</groupId>
                <artifactId>maven-checkstyle-plugin</artifactId>
                <version>3.2.0</version>
                <configuration>
                    <configLocation>checkstyle.xml</configLocation>
                    <includeTestSourceDirectory>true</includeTestSourceDirectory>
                </configuration>
            </plugin>
            <plugin>
                <groupId>org.apache.maven.plugins</groupId>
                <artifactId>maven-site-plugin</artifactId>
                <version>3.12.1</version>
            </plugin>
            <plugin>
                <groupId>org.apache.maven.plugins</groupId>
                <artifactId>maven-project-info-reports-plugin</artifactId>
                <version>3.4.1</version>
            </plugin>
            <plugin>
                <groupId>org.jacoco</groupId>
                <artifactId>jacoco-maven-plugin</artifactId>
                <version>0.8.8</version>
                <executions>
                    <execution>
                        <id>prepare-agent</id>
                        <goals>
                            <goal>prepare-agent</goal>
                        </goals>
                    </execution>
                    <execution>
                        <id>report</id>
                        <goals>
                            <goal>report</goal>
                        </goals>
                    </execution>
                </executions>
            </plugin>
        </plugins>
    </build>
</project><|MERGE_RESOLUTION|>--- conflicted
+++ resolved
@@ -49,13 +49,8 @@
         <jackson.version>2.9.10.20210106</jackson.version>
         <jetty9.version>9.4.50.v20221201</jetty9.version>
         <slf4j.version>1.7.36</slf4j.version>
-<<<<<<< HEAD
-        <assertj.version>3.23.1</assertj.version>
+        <assertj.version>3.24.1</assertj.version>
         <mockito.version>4.11.0</mockito.version>
-=======
-        <assertj.version>3.24.1</assertj.version>
-        <mockito.version>4.6.1</mockito.version>
->>>>>>> 607e122b
         <junit.version>4.13.1</junit.version>
         <hamcrest.version>1.3</hamcrest.version>
         <maven-compiler-plugin.version>3.10.1</maven-compiler-plugin.version>
