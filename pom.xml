<?xml version="1.0" encoding="UTF-8"?>
<project xmlns="http://maven.apache.org/POM/4.0.0" xmlns:xsi="http://www.w3.org/2001/XMLSchema-instance" xsi:schemaLocation="http://maven.apache.org/POM/4.0.0 http://maven.apache.org/xsd/maven-4.0.0.xsd">
    <modelVersion>4.0.0</modelVersion>

    <groupId>io.dropwizard.metrics</groupId>
    <artifactId>metrics-parent</artifactId>
    <version>4.2.0-SNAPSHOT</version>
    <packaging>pom</packaging>
    <name>Metrics Parent</name>
    <description>
        The Metrics library.
    </description>
    <url>https://metrics.dropwizard.io</url>

    <modules>
        <module>docs</module>
        <module>metrics-bom</module>
        <module>metrics-annotation</module>
        <module>metrics-benchmarks</module>
        <module>metrics-caffeine</module>
        <module>metrics-core</module>
        <module>metrics-collectd</module>
        <module>metrics-ehcache</module>
        <module>metrics-graphite</module>
        <module>metrics-healthchecks</module>
        <module>metrics-httpclient</module>
        <module>metrics-httpclient5</module>
        <module>metrics-httpasyncclient</module>
        <module>metrics-jakarta-servlet</module>
        <module>metrics-jakarta-servlets</module>
        <module>metrics-jcache</module>
        <module>metrics-jcstress</module>
        <module>metrics-jdbi</module>
        <module>metrics-jdbi3</module>
        <module>metrics-jersey2</module>
        <module>metrics-jersey3</module>
        <module>metrics-jetty9</module>
        <module>metrics-jetty10</module>
        <module>metrics-jetty11</module>
        <module>metrics-jmx</module>
        <module>metrics-json</module>
        <module>metrics-jvm</module>
        <module>metrics-log4j2</module>
        <module>metrics-logback</module>
        <module>metrics-servlet</module>
        <module>metrics-servlets</module>
    </modules>

    <properties>
        <project.build.outputTimestamp>2011-02-24T06:12:03Z</project.build.outputTimestamp>
        <project.build.sourceEncoding>UTF-8</project.build.sourceEncoding>
        <project.reporting.outputEncoding>UTF-8</project.reporting.outputEncoding>

<<<<<<< HEAD
        <jackson.version>2.12.1</jackson.version>
        <jetty9.version>9.4.35.v20201120</jetty9.version>
        <jetty10.version>10.0.0</jetty10.version>
        <jetty11.version>11.0.0</jetty11.version>
=======
        <jackson.version>2.9.10.8</jackson.version>
        <jetty9.version>9.4.36.v20210114</jetty9.version>
>>>>>>> a0437d7e
        <slf4j.version>1.7.30</slf4j.version>
        <assertj.version>3.19.0</assertj.version>
        <mockito.version>3.7.7</mockito.version>
        <junit.version>4.12</junit.version>
        <maven-compiler-plugin.version>3.8.1</maven-compiler-plugin.version>
        <errorprone.javac.version>9+181-r4173-1</errorprone.javac.version>

        <sonar.projectKey>dropwizard_metrics</sonar.projectKey>
        <sonar.organization>dropwizard</sonar.organization>
        <sonar.host.url>https://sonarcloud.io</sonar.host.url>
        <sonar.moduleKey>${project.artifactId}</sonar.moduleKey>
    </properties>

    <developers>
        <developer>
            <name>Coda Hale</name>
            <email>coda.hale@gmail.com</email>
            <timezone>America/Los_Angeles</timezone>
            <roles>
                <role>architect</role>
            </roles>
        </developer>
        <developer>
            <name>Ryan Tenney</name>
            <email>ryan@10e.us</email>
            <timezone>America/New_York</timezone>
            <roles>
                <role>committer</role>
            </roles>
        </developer>
        <developer>
            <name>Artem Prigoda</name>
            <email>prigoda.artem@ya.ru</email>
            <timezone>Europe/Berlin</timezone>
            <roles>
                <role>committer</role>
            </roles>
        </developer>
    </developers>

    <licenses>
        <license>
            <name>Apache License 2.0</name>
            <url>https://www.apache.org/licenses/LICENSE-2.0.html</url>
            <distribution>repo</distribution>
        </license>
    </licenses>

    <scm>
        <connection>scm:git:git://github.com/dropwizard/metrics.git</connection>
        <developerConnection>scm:git:git@github.com:dropwizard/metrics.git</developerConnection>
        <url>https://github.com/dropwizard/metrics/</url>
        <tag>HEAD</tag>
    </scm>

    <issueManagement>
        <system>github</system>
        <url>https://github.com/dropwizard/metrics/issues/</url>
    </issueManagement>

    <distributionManagement>
        <snapshotRepository>
            <id>ossrh</id>
            <name>Sonatype Nexus Snapshots</name>
            <url>https://oss.sonatype.org/content/repositories/snapshots</url>
        </snapshotRepository>
        <repository>
            <id>ossrh</id>
            <name>Nexus Release Repository</name>
            <url>https://oss.sonatype.org/service/local/staging/deploy/maven2/</url>
        </repository>
    </distributionManagement>

    <dependencies>
        <dependency>
            <groupId>org.slf4j</groupId>
            <artifactId>slf4j-api</artifactId>
            <version>${slf4j.version}</version>
        </dependency>
        <dependency>
            <groupId>junit</groupId>
            <artifactId>junit</artifactId>
            <version>${junit.version}</version>
            <scope>test</scope>
        </dependency>
        <dependency>
            <groupId>org.assertj</groupId>
            <artifactId>assertj-core</artifactId>
            <version>${assertj.version}</version>
            <scope>test</scope>
        </dependency>
        <dependency>
            <groupId>org.mockito</groupId>
            <artifactId>mockito-core</artifactId>
            <version>${mockito.version}</version>
            <scope>test</scope>
        </dependency>
        <dependency>
            <groupId>org.slf4j</groupId>
            <artifactId>slf4j-simple</artifactId>
            <version>${slf4j.version}</version>
            <scope>test</scope>
        </dependency>
    </dependencies>

    <profiles>
        <profile>
            <id>jdk8</id>
            <activation>
                <jdk>1.8</jdk>
            </activation>
            <build>
                <plugins>
                    <plugin>
                        <groupId>org.apache.maven.plugins</groupId>
                        <artifactId>maven-compiler-plugin</artifactId>
                        <version>${maven-compiler-plugin.version}</version>
                        <configuration>
                            <fork>true</fork>
                            <compilerArgs combine.children="append">
                                <arg>-J-Xbootclasspath/p:${settings.localRepository}/com/google/errorprone/javac/${errorprone.javac.version}/javac-${errorprone.javac.version}.jar</arg>
                            </compilerArgs>
                        </configuration>
                    </plugin>
                </plugins>
            </build>
        </profile>
        <profile>
            <id>release-sign-artifacts</id>
            <activation>
                <property>
                    <name>performRelease</name>
                    <value>true</value>
                </property>
            </activation>
            <properties>
                <gpg.keyname>EDA86E9FB607B5FC9223FB767D4868B53E31E7AD</gpg.keyname>
            </properties>
            <build>
                <plugins>
                    <plugin>
                        <groupId>org.apache.maven.plugins</groupId>
                        <artifactId>maven-source-plugin</artifactId>
                        <version>3.2.1</version>
                        <executions>
                            <execution>
                                <id>attach-sources</id>
                                <goals>
                                    <goal>jar</goal>
                                </goals>
                            </execution>
                        </executions>
                    </plugin>
                    <plugin>
                        <groupId>org.apache.maven.plugins</groupId>
                        <artifactId>maven-javadoc-plugin</artifactId>
                        <version>3.2.0</version>
                        <configuration>
                            <source>8</source>
                            <doclint>none</doclint>
                            <quiet>true</quiet>
                            <notimestamp>true</notimestamp>
                        </configuration>
                        <executions>
                            <execution>
                                <id>attach-javadocs</id>
                                <goals>
                                    <goal>jar</goal>
                                </goals>
                            </execution>
                        </executions>
                    </plugin>
                    <plugin>
                        <groupId>org.apache.maven.plugins</groupId>
                        <artifactId>maven-gpg-plugin</artifactId>
                        <version>1.6</version>
                        <configuration>
                            <gpgArguments>
                                <arg>--pinentry-mode</arg>
                                <arg>loopback</arg>
                            </gpgArguments>
                        </configuration>
                        <executions>
                            <execution>
                                <id>sign-artifacts</id>
                                <phase>verify</phase>
                                <goals>
                                    <goal>sign</goal>
                                </goals>
                            </execution>
                        </executions>
                    </plugin>
                    <plugin>
                        <groupId>org.sonatype.plugins</groupId>
                        <artifactId>nexus-staging-maven-plugin</artifactId>
                        <version>1.6.8</version>
                        <configuration>
                            <serverId>ossrh</serverId>
                            <nexusUrl>https://oss.sonatype.org/</nexusUrl>
                            <autoReleaseAfterClose>true</autoReleaseAfterClose>
                        </configuration>
                        <executions>
                            <execution>
                                <id>nexus-deploy</id>
                                <phase>deploy</phase>
                                <goals>
                                    <goal>deploy</goal>
                                </goals>
                            </execution>
                        </executions>
                    </plugin>
                </plugins>
            </build>
        </profile>
    </profiles>

    <build>
        <pluginManagement>
            <plugins>
                <plugin>
                    <groupId>org.apache.maven.plugins</groupId>
                    <artifactId>maven-deploy-plugin</artifactId>
                    <version>2.8.2</version>
                </plugin>
            </plugins>
        </pluginManagement>
        <plugins>
            <plugin>
                <groupId>org.apache.maven.plugins</groupId>
                <artifactId>maven-compiler-plugin</artifactId>
                <version>${maven-compiler-plugin.version}</version>
                <configuration>
                    <source>1.8</source>
                    <target>1.8</target>
                    <showWarnings>true</showWarnings>
                    <compilerArgs>
                        <arg>-Xlint:all</arg>
                        <arg>-XDcompilePolicy=simple</arg>
                        <arg>-Xplugin:ErrorProne -XepExcludedPaths:.*/target/generated-sources/.*</arg>
                    </compilerArgs>
                    <annotationProcessorPaths>
                        <path>
                            <groupId>com.google.errorprone</groupId>
                            <artifactId>error_prone_core</artifactId>
                            <version>2.4.0</version>
                        </path>
                    </annotationProcessorPaths>
                </configuration>
            </plugin>
            <plugin>
                <groupId>org.apache.felix</groupId>
                <artifactId>maven-bundle-plugin</artifactId>
                <version>5.1.1</version>
                <extensions>true</extensions>
                <configuration>
                    <instructions>
                        <Import-Package><![CDATA[
                            javax.servlet*;version="[2.5.0,4.0.0)",
                            org.slf4j*;version="[1.6.0,2.0.0)",
                            sun.misc.*;resolution:=optional,
                            com.sun.management.*;resolution:=optional,
                            *
                        ]]>
                        </Import-Package>
                        <Automatic-Module-Name>${javaModuleName}</Automatic-Module-Name>
                        <!-- https://stackoverflow.com/a/29853163/49505 -->
                        <_removeheaders>Bnd-LastModified</_removeheaders>
                        <_reproducible>true</_reproducible>
                    </instructions>
                </configuration>
            </plugin>
            <plugin>
                <groupId>org.apache.maven.plugins</groupId>
                <artifactId>maven-surefire-plugin</artifactId>
                <version>2.22.2</version>
                <configuration>
                    <argLine>-Djava.net.preferIPv4Stack=true</argLine>
                </configuration>
            </plugin>
            <plugin>
                <groupId>org.apache.maven.plugins</groupId>
                <artifactId>maven-enforcer-plugin</artifactId>
                <version>1.4.1</version>
                <executions>
                    <execution>
                        <id>enforce</id>
                        <configuration>
                            <rules>
                                <DependencyConvergence />
                            </rules>
                        </configuration>
                        <goals>
                            <goal>enforce</goal>
                        </goals>
                    </execution>
                </executions>
            </plugin>
            <plugin>
                <groupId>org.apache.maven.plugins</groupId>
                <artifactId>maven-dependency-plugin</artifactId>
                <version>3.1.2</version>
            </plugin>
            <plugin>
                <groupId>org.apache.maven.plugins</groupId>
                <artifactId>maven-release-plugin</artifactId>
                <version>2.5.3</version>
                <configuration>
                    <autoVersionSubmodules>true</autoVersionSubmodules>
                    <mavenExecutorId>forked-path</mavenExecutorId>
                    <tagNameFormat>v@{project.version}</tagNameFormat>
                    <preparationGoals>clean test</preparationGoals>
                </configuration>
            </plugin>
            <plugin>
                <groupId>org.apache.maven.plugins</groupId>
                <artifactId>maven-jar-plugin</artifactId>
                <version>3.2.0</version>
                <configuration>
                    <archive>
                        <manifest>
                            <addDefaultImplementationEntries>true</addDefaultImplementationEntries>
                        </manifest>
                        <manifestEntries>
                            <Automatic-Module-Name>${javaModuleName}</Automatic-Module-Name>
                        </manifestEntries>
                    </archive>
                </configuration>
            </plugin>
            <plugin>
                <groupId>org.apache.maven.plugins</groupId>
                <artifactId>maven-checkstyle-plugin</artifactId>
                <version>3.1.1</version>
                <configuration>
                    <configLocation>checkstyle.xml</configLocation>
                    <includeTestSourceDirectory>true</includeTestSourceDirectory>
                </configuration>
            </plugin>
            <plugin>
                <groupId>org.apache.maven.plugins</groupId>
                <artifactId>maven-site-plugin</artifactId>
                <version>3.9.1</version>
            </plugin>
            <plugin>
                <groupId>org.apache.maven.plugins</groupId>
                <artifactId>maven-project-info-reports-plugin</artifactId>
                <version>3.1.1</version>
            </plugin>
            <plugin>
                <groupId>org.jacoco</groupId>
                <artifactId>jacoco-maven-plugin</artifactId>
                <version>0.8.6</version>
                <executions>
                    <execution>
                        <id>prepare-agent</id>
                        <goals>
                            <goal>prepare-agent</goal>
                        </goals>
                    </execution>
                    <execution>
                        <id>report</id>
                        <goals>
                            <goal>report</goal>
                        </goals>
                    </execution>
                </executions>
            </plugin>
        </plugins>
    </build>
</project><|MERGE_RESOLUTION|>--- conflicted
+++ resolved
@@ -51,15 +51,10 @@
         <project.build.sourceEncoding>UTF-8</project.build.sourceEncoding>
         <project.reporting.outputEncoding>UTF-8</project.reporting.outputEncoding>
 
-<<<<<<< HEAD
         <jackson.version>2.12.1</jackson.version>
-        <jetty9.version>9.4.35.v20201120</jetty9.version>
+        <jetty9.version>9.4.36.v20210114</jetty9.version>
         <jetty10.version>10.0.0</jetty10.version>
         <jetty11.version>11.0.0</jetty11.version>
-=======
-        <jackson.version>2.9.10.8</jackson.version>
-        <jetty9.version>9.4.36.v20210114</jetty9.version>
->>>>>>> a0437d7e
         <slf4j.version>1.7.30</slf4j.version>
         <assertj.version>3.19.0</assertj.version>
         <mockito.version>3.7.7</mockito.version>
