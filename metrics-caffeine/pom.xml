--- conflicted
+++ resolved
@@ -5,11 +5,7 @@
     <parent>
         <groupId>io.dropwizard.metrics5</groupId>
         <artifactId>metrics-parent</artifactId>
-<<<<<<< HEAD
         <version>5.0.0-rc7-SNAPSHOT</version>
-=======
-        <version>4.2.2-SNAPSHOT</version>
->>>>>>> 3fb51c3d
     </parent>
 
     <artifactId>metrics-caffeine</artifactId>
