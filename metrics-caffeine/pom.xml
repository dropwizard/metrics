--- conflicted
+++ resolved
@@ -5,11 +5,7 @@
     <parent>
         <groupId>io.dropwizard.metrics</groupId>
         <artifactId>metrics-parent</artifactId>
-<<<<<<< HEAD
         <version>4.2.2-SNAPSHOT</version>
-=======
-        <version>4.1.24-SNAPSHOT</version>
->>>>>>> abadcf7d
     </parent>
 
     <artifactId>metrics-caffeine</artifactId>
