<?xml version="1.0" encoding="UTF-8"?>
<project xmlns="http://maven.apache.org/POM/4.0.0" xmlns:xsi="http://www.w3.org/2001/XMLSchema-instance" xsi:schemaLocation="http://maven.apache.org/POM/4.0.0 http://maven.apache.org/xsd/maven-4.0.0.xsd">
    <modelVersion>4.0.0</modelVersion>

    <parent>
        <groupId>io.dropwizard.metrics5</groupId>
        <artifactId>metrics-parent</artifactId>
        <version>5.0.0-rc5-SNAPSHOT</version>
    </parent>

    <artifactId>metrics-caffeine</artifactId>
<<<<<<< HEAD
    <name>Metrics5 Integration for Caffeine</name>
=======
    <name>Metrics Integration for Caffeine 2.x</name>
>>>>>>> 85072bb3
    <packaging>bundle</packaging>
    <description>
        Metrics Integration for Caffeine 2.x.
    </description>

    <properties>
<<<<<<< HEAD
        <javaModuleName>io.dropwizard.metrics5.caffeine</javaModuleName>
        <caffeine.version>2.8.7</caffeine.version>
=======
        <javaModuleName>com.codahale.metrics.caffeine</javaModuleName>
        <caffeine.version>2.9.0</caffeine.version>
>>>>>>> 85072bb3
    </properties>

    <dependencyManagement>
        <dependencies>
            <dependency>
                <groupId>io.dropwizard.metrics5</groupId>
                <artifactId>metrics-bom</artifactId>
                <version>${project.version}</version>
                <type>pom</type>
                <scope>import</scope>
            </dependency>
        </dependencies>
    </dependencyManagement>

    <dependencies>
        <dependency>
            <groupId>io.dropwizard.metrics5</groupId>
            <artifactId>metrics-core</artifactId>
        </dependency>
        <dependency>
            <groupId>com.github.ben-manes.caffeine</groupId>
            <artifactId>caffeine</artifactId>
            <version>${caffeine.version}</version>
        </dependency>
    </dependencies>
</project><|MERGE_RESOLUTION|>--- conflicted
+++ resolved
@@ -9,24 +9,15 @@
     </parent>
 
     <artifactId>metrics-caffeine</artifactId>
-<<<<<<< HEAD
-    <name>Metrics5 Integration for Caffeine</name>
-=======
-    <name>Metrics Integration for Caffeine 2.x</name>
->>>>>>> 85072bb3
+    <name>Metrics5 Integration for Caffeine 2.x</name>
     <packaging>bundle</packaging>
     <description>
         Metrics Integration for Caffeine 2.x.
     </description>
 
     <properties>
-<<<<<<< HEAD
         <javaModuleName>io.dropwizard.metrics5.caffeine</javaModuleName>
-        <caffeine.version>2.8.7</caffeine.version>
-=======
-        <javaModuleName>com.codahale.metrics.caffeine</javaModuleName>
         <caffeine.version>2.9.0</caffeine.version>
->>>>>>> 85072bb3
     </properties>
 
     <dependencyManagement>
