<?xml version="1.0" encoding="UTF-8"?>
<project xmlns="http://maven.apache.org/POM/4.0.0" xmlns:xsi="http://www.w3.org/2001/XMLSchema-instance" xsi:schemaLocation="http://maven.apache.org/POM/4.0.0 http://maven.apache.org/xsd/maven-4.0.0.xsd">
    <modelVersion>4.0.0</modelVersion>

    <parent>
        <groupId>io.dropwizard.metrics5</groupId>
        <artifactId>metrics-parent</artifactId>
        <version>5.0.0-rc6-SNAPSHOT</version>
    </parent>

    <artifactId>metrics-caffeine</artifactId>
    <name>Metrics5 Integration for Caffeine 2.x</name>
    <packaging>bundle</packaging>
    <description>
        Metrics Integration for Caffeine 2.x.
    </description>

    <properties>
<<<<<<< HEAD
        <javaModuleName>io.dropwizard.metrics5.caffeine</javaModuleName>
        <caffeine.version>2.9.0</caffeine.version>
=======
        <javaModuleName>com.codahale.metrics.caffeine</javaModuleName>
        <caffeine.version>2.9.1</caffeine.version>
>>>>>>> b9aff954
    </properties>

    <dependencyManagement>
        <dependencies>
            <dependency>
                <groupId>io.dropwizard.metrics5</groupId>
                <artifactId>metrics-bom</artifactId>
                <version>${project.version}</version>
                <type>pom</type>
                <scope>import</scope>
            </dependency>
        </dependencies>
    </dependencyManagement>

    <dependencies>
        <dependency>
            <groupId>io.dropwizard.metrics5</groupId>
            <artifactId>metrics-core</artifactId>
        </dependency>
        <dependency>
            <groupId>com.github.ben-manes.caffeine</groupId>
            <artifactId>caffeine</artifactId>
            <version>${caffeine.version}</version>
        </dependency>
    </dependencies>
</project><|MERGE_RESOLUTION|>--- conflicted
+++ resolved
@@ -16,13 +16,8 @@
     </description>
 
     <properties>
-<<<<<<< HEAD
         <javaModuleName>io.dropwizard.metrics5.caffeine</javaModuleName>
-        <caffeine.version>2.9.0</caffeine.version>
-=======
-        <javaModuleName>com.codahale.metrics.caffeine</javaModuleName>
         <caffeine.version>2.9.1</caffeine.version>
->>>>>>> b9aff954
     </properties>
 
     <dependencyManagement>
