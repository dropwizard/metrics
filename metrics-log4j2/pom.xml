--- conflicted
+++ resolved
@@ -5,11 +5,7 @@
     <parent>
         <groupId>io.dropwizard.metrics5</groupId>
         <artifactId>metrics-parent</artifactId>
-<<<<<<< HEAD
         <version>5.0.0-rc4-SNAPSHOT</version>
-=======
-        <version>4.1.15-SNAPSHOT</version>
->>>>>>> 95e88696
     </parent>
 
     <artifactId>metrics-log4j2</artifactId>
@@ -20,14 +16,8 @@
     </description>
 
     <properties>
-<<<<<<< HEAD
         <javaModuleName>io.dropwizard.metrics5.log4j2</javaModuleName>
-        <log4j2.version>2.12.1</log4j2.version>
-
-=======
-        <javaModuleName>com.codahale.metrics.log4j2</javaModuleName>
         <log4j2.version>2.14.0</log4j2.version>
->>>>>>> 95e88696
     </properties>
 
     <build>
