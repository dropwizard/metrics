<?xml version="1.0" encoding="UTF-8"?>
<project xmlns="http://maven.apache.org/POM/4.0.0" xmlns:xsi="http://www.w3.org/2001/XMLSchema-instance" xsi:schemaLocation="http://maven.apache.org/POM/4.0.0 http://maven.apache.org/xsd/maven-4.0.0.xsd">
    <modelVersion>4.0.0</modelVersion>

    <parent>
        <groupId>io.dropwizard.metrics5</groupId>
        <artifactId>metrics-parent</artifactId>
<<<<<<< HEAD
        <version>5.0.0-rc4-SNAPSHOT</version>
=======
        <version>4.1.15-SNAPSHOT</version>
>>>>>>> 95e88696
    </parent>

    <artifactId>metrics-jetty9</artifactId>
    <name>Metrics Integration for Jetty 9.3 and higher</name>
    <packaging>bundle</packaging>
    <description>
        A set of extensions for Jetty 9.3 and higher which provide instrumentation of thread pools, connector
        metrics, and application latency and utilization.
    </description>

    <properties>
<<<<<<< HEAD
        <javaModuleName>io.dropwizard.metrics5.jetty9</javaModuleName>
        <jetty9.version>9.4.18.v20190429</jetty9.version>

=======
        <javaModuleName>com.codahale.metrics.jetty9</javaModuleName>
>>>>>>> 95e88696
    </properties>

    <dependencyManagement>
        <dependencies>
            <dependency>
                <groupId>io.dropwizard.metrics5</groupId>
                <artifactId>metrics-bom</artifactId>
                <version>${project.version}</version>
                <type>pom</type>
                <scope>import</scope>
            </dependency>
            <dependency>
                <groupId>org.eclipse.jetty</groupId>
                <artifactId>jetty-bom</artifactId>
                <version>${jetty9.version}</version>
                <type>pom</type>
                <scope>import</scope>
            </dependency>
        </dependencies>
    </dependencyManagement>

    <dependencies>
        <dependency>
            <groupId>io.dropwizard.metrics5</groupId>
            <artifactId>metrics-core</artifactId>
            <version>${project.version}</version>
        </dependency>
        <dependency>
            <groupId>org.eclipse.jetty</groupId>
            <artifactId>jetty-server</artifactId>
        </dependency>
        <dependency>
            <groupId>org.eclipse.jetty</groupId>
            <artifactId>jetty-client</artifactId>
            <scope>test</scope>
        </dependency>
        <dependency>
            <groupId>javax.servlet</groupId>
            <artifactId>javax.servlet-api</artifactId>
            <version>3.1.0</version>
            <scope>provided</scope>
        </dependency>
    </dependencies>
</project><|MERGE_RESOLUTION|>--- conflicted
+++ resolved
@@ -5,11 +5,7 @@
     <parent>
         <groupId>io.dropwizard.metrics5</groupId>
         <artifactId>metrics-parent</artifactId>
-<<<<<<< HEAD
         <version>5.0.0-rc4-SNAPSHOT</version>
-=======
-        <version>4.1.15-SNAPSHOT</version>
->>>>>>> 95e88696
     </parent>
 
     <artifactId>metrics-jetty9</artifactId>
@@ -21,13 +17,7 @@
     </description>
 
     <properties>
-<<<<<<< HEAD
-        <javaModuleName>io.dropwizard.metrics5.jetty9</javaModuleName>
-        <jetty9.version>9.4.18.v20190429</jetty9.version>
-
-=======
         <javaModuleName>com.codahale.metrics.jetty9</javaModuleName>
->>>>>>> 95e88696
     </properties>
 
     <dependencyManagement>
