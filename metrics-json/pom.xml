--- conflicted
+++ resolved
@@ -5,11 +5,7 @@
     <parent>
         <groupId>io.dropwizard.metrics5</groupId>
         <artifactId>metrics-parent</artifactId>
-<<<<<<< HEAD
         <version>5.0.0-rc5-SNAPSHOT</version>
-=======
-        <version>4.2.0-SNAPSHOT</version>
->>>>>>> ef69a5d4
     </parent>
 
     <artifactId>metrics-json</artifactId>
@@ -21,7 +17,7 @@
 
     <properties>
         <javaModuleName>io.dropwizard.metrics5.json</javaModuleName>
-        <jackson.version>2.11.1</jackson.version>
+        <jackson.version>2.12.0</jackson.version>
 
     </properties>
 
