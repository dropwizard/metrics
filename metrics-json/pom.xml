--- conflicted
+++ resolved
@@ -5,11 +5,7 @@
     <parent>
         <groupId>io.dropwizard.metrics5</groupId>
         <artifactId>metrics-parent</artifactId>
-<<<<<<< HEAD
         <version>5.0.0-rc17-SNAPSHOT</version>
-=======
-        <version>4.2.17-SNAPSHOT</version>
->>>>>>> cd22ef30
     </parent>
 
     <artifactId>metrics-json</artifactId>
@@ -20,13 +16,8 @@
     </description>
 
     <properties>
-<<<<<<< HEAD
         <javaModuleName>io.dropwizard.metrics5.json</javaModuleName>
-=======
-        <javaModuleName>com.codahale.metrics.json</javaModuleName>
-        <jackson.version>2.12.7</jackson.version>
-        <jackson-databind.version>2.12.7.1</jackson-databind.version>
->>>>>>> cd22ef30
+        <jackson.version>2.14.2</jackson.version>
     </properties>
 
     <dependencyManagement>
@@ -69,7 +60,7 @@
         <dependency>
             <groupId>com.fasterxml.jackson.core</groupId>
             <artifactId>jackson-databind</artifactId>
-            <version>${jackson-databind.version}</version>
+            <version>${jackson.version}</version>
         </dependency>
         <dependency>
             <groupId>org.assertj</groupId>
