--- conflicted
+++ resolved
@@ -16,13 +16,8 @@
     </description>
 
     <properties>
-<<<<<<< HEAD
         <javaModuleName>io.dropwizard.metrics5.json</javaModuleName>
-        <jackson.version>2.12.0</jackson.version>
-=======
-        <javaModuleName>com.codahale.metrics.json</javaModuleName>
         <jackson.version>2.12.2</jackson.version>
->>>>>>> 169992f9
     </properties>
 
     <dependencyManagement>
