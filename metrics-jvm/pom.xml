--- conflicted
+++ resolved
@@ -5,15 +5,11 @@
     <parent>
         <groupId>io.dropwizard.metrics5</groupId>
         <artifactId>metrics-parent</artifactId>
-<<<<<<< HEAD
         <version>5.0.0-rc12-SNAPSHOT</version>
-=======
-        <version>4.2.12-SNAPSHOT</version>
->>>>>>> 1b7a5f0b
     </parent>
 
     <artifactId>metrics-jvm</artifactId>
-    <name>JVM Integration for Metrics5 </name>
+    <name>JVM Integration for Metrics5</name>
     <packaging>bundle</packaging>
     <description>
         A set of classes which allow you to monitor critical aspects of your Java Virtual Machine
