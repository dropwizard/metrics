<?xml version="1.0" encoding="UTF-8"?>
<project xmlns="http://maven.apache.org/POM/4.0.0" xmlns:xsi="http://www.w3.org/2001/XMLSchema-instance" xsi:schemaLocation="http://maven.apache.org/POM/4.0.0 http://maven.apache.org/xsd/maven-4.0.0.xsd">
    <modelVersion>4.0.0</modelVersion>

    <parent>
        <groupId>io.dropwizard.metrics5</groupId>
        <artifactId>metrics-parent</artifactId>
<<<<<<< HEAD
        <version>5.0.0-rc4-SNAPSHOT</version>
=======
        <version>4.1.15-SNAPSHOT</version>
>>>>>>> 95e88696
    </parent>

    <artifactId>metrics-jcache</artifactId>
    <name>Metrics Integration for JCache</name>
    <packaging>bundle</packaging>
    <description>
        Metrics Integration for JCache, JSR 107 standard for caching.
        Uses the CacheStatisticsMXBean provided statistics.
    </description>

    <properties>
        <javaModuleName>io.dropwizard.metrics5.jcache</javaModuleName>
        <cache-api.version>1.1.1</cache-api.version>
<<<<<<< HEAD
        <ehcache3.version>3.4.0</ehcache3.version>

=======
        <ehcache3.version>3.9.0</ehcache3.version>
>>>>>>> 95e88696
    </properties>

    <dependencyManagement>
        <dependencies>
            <dependency>
                <groupId>io.dropwizard.metrics5</groupId>
                <artifactId>metrics-bom</artifactId>
                <version>${project.version}</version>
                <type>pom</type>
                <scope>import</scope>
            </dependency>
        </dependencies>
    </dependencyManagement>

    <dependencies>
        <dependency>
            <groupId>io.dropwizard.metrics5</groupId>
            <artifactId>metrics-core</artifactId>
        </dependency>
        <dependency>
            <groupId>io.dropwizard.metrics5</groupId>
            <artifactId>metrics-jvm</artifactId>
        </dependency>
        <dependency>
            <groupId>javax.cache</groupId>
            <artifactId>cache-api</artifactId>
            <version>${cache-api.version}</version>
            <scope>provided</scope>
        </dependency>
        <dependency>
            <groupId>org.ehcache</groupId>
            <artifactId>ehcache</artifactId>
            <version>${ehcache3.version}</version>
            <exclusions>
                <exclusion>
                    <groupId>org.slf4j</groupId>
                    <artifactId>slf4j-api</artifactId>
                </exclusion>
            </exclusions>
            <scope>test</scope>
        </dependency>
        <dependency>
            <groupId>javax.xml.bind</groupId>
            <artifactId>jaxb-api</artifactId>
            <version>2.3.1</version>
            <scope>test</scope>
        </dependency>
        <dependency>
            <groupId>org.glassfish.jaxb</groupId>
            <artifactId>jaxb-runtime</artifactId>
            <version>2.3.3</version>
            <scope>test</scope>
        </dependency>
        <dependency>
            <groupId>javax.activation</groupId>
            <artifactId>activation</artifactId>
            <version>1.1.1</version>
            <scope>test</scope>
        </dependency>
    </dependencies>
</project><|MERGE_RESOLUTION|>--- conflicted
+++ resolved
@@ -5,11 +5,7 @@
     <parent>
         <groupId>io.dropwizard.metrics5</groupId>
         <artifactId>metrics-parent</artifactId>
-<<<<<<< HEAD
         <version>5.0.0-rc4-SNAPSHOT</version>
-=======
-        <version>4.1.15-SNAPSHOT</version>
->>>>>>> 95e88696
     </parent>
 
     <artifactId>metrics-jcache</artifactId>
@@ -23,12 +19,7 @@
     <properties>
         <javaModuleName>io.dropwizard.metrics5.jcache</javaModuleName>
         <cache-api.version>1.1.1</cache-api.version>
-<<<<<<< HEAD
-        <ehcache3.version>3.4.0</ehcache3.version>
-
-=======
         <ehcache3.version>3.9.0</ehcache3.version>
->>>>>>> 95e88696
     </properties>
 
     <dependencyManagement>
@@ -67,6 +58,10 @@
                     <groupId>org.slf4j</groupId>
                     <artifactId>slf4j-api</artifactId>
                 </exclusion>
+                <exclusion>
+                    <groupId>org.glassfish.jaxb</groupId>
+                    <artifactId>jaxb-runtime</artifactId>
+                </exclusion>
             </exclusions>
             <scope>test</scope>
         </dependency>
