<?xml version="1.0" encoding="UTF-8"?>
<project xmlns="http://maven.apache.org/POM/4.0.0" xmlns:xsi="http://www.w3.org/2001/XMLSchema-instance" xsi:schemaLocation="http://maven.apache.org/POM/4.0.0 http://maven.apache.org/xsd/maven-4.0.0.xsd">
    <modelVersion>4.0.0</modelVersion>

    <parent>
        <groupId>io.dropwizard.metrics</groupId>
        <artifactId>metrics-parent</artifactId>
<<<<<<< HEAD
        <version>4.2.0-SNAPSHOT</version>
=======
        <version>4.1.19-SNAPSHOT</version>
>>>>>>> a5fda4e7
    </parent>

    <artifactId>metrics-jcache</artifactId>
    <name>Metrics Integration for JCache</name>
    <packaging>bundle</packaging>
    <description>
        Metrics Integration for JCache, JSR 107 standard for caching.
        Uses the CacheStatisticsMXBean provided statistics.
    </description>

    <properties>
        <javaModuleName>com.codahale.metrics.jcache</javaModuleName>
        <cache-api.version>1.1.1</cache-api.version>
        <ehcache3.version>3.9.2</ehcache3.version>
    </properties>

    <dependencyManagement>
        <dependencies>
            <dependency>
                <groupId>io.dropwizard.metrics</groupId>
                <artifactId>metrics-bom</artifactId>
                <version>${project.version}</version>
                <type>pom</type>
                <scope>import</scope>
            </dependency>
        </dependencies>
    </dependencyManagement>

    <dependencies>
        <dependency>
            <groupId>io.dropwizard.metrics</groupId>
            <artifactId>metrics-core</artifactId>
        </dependency>
        <dependency>
            <groupId>io.dropwizard.metrics</groupId>
            <artifactId>metrics-jvm</artifactId>
        </dependency>
        <dependency>
            <groupId>javax.cache</groupId>
            <artifactId>cache-api</artifactId>
            <version>${cache-api.version}</version>
            <scope>provided</scope>
        </dependency>
        <dependency>
            <groupId>org.ehcache</groupId>
            <artifactId>ehcache</artifactId>
            <version>${ehcache3.version}</version>
            <exclusions>
                <exclusion>
                    <groupId>org.slf4j</groupId>
                    <artifactId>slf4j-api</artifactId>
                </exclusion>
                <exclusion>
                    <groupId>org.glassfish.jaxb</groupId>
                    <artifactId>jaxb-runtime</artifactId>
                </exclusion>
            </exclusions>
            <scope>test</scope>
        </dependency>
        <dependency>
            <groupId>javax.xml.bind</groupId>
            <artifactId>jaxb-api</artifactId>
            <version>2.3.1</version>
            <scope>test</scope>
        </dependency>
        <dependency>
            <groupId>org.glassfish.jaxb</groupId>
            <artifactId>jaxb-runtime</artifactId>
            <version>2.3.3</version>
            <scope>test</scope>
        </dependency>
        <dependency>
            <groupId>javax.activation</groupId>
            <artifactId>activation</artifactId>
            <version>1.1.1</version>
            <scope>test</scope>
        </dependency>
    </dependencies>
</project><|MERGE_RESOLUTION|>--- conflicted
+++ resolved
@@ -5,11 +5,7 @@
     <parent>
         <groupId>io.dropwizard.metrics</groupId>
         <artifactId>metrics-parent</artifactId>
-<<<<<<< HEAD
         <version>4.2.0-SNAPSHOT</version>
-=======
-        <version>4.1.19-SNAPSHOT</version>
->>>>>>> a5fda4e7
     </parent>
 
     <artifactId>metrics-jcache</artifactId>
