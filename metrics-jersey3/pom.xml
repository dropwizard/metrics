<?xml version="1.0" encoding="UTF-8"?>
<project xmlns="http://maven.apache.org/POM/4.0.0" xmlns:xsi="http://www.w3.org/2001/XMLSchema-instance" xsi:schemaLocation="http://maven.apache.org/POM/4.0.0 http://maven.apache.org/xsd/maven-4.0.0.xsd">
    <modelVersion>4.0.0</modelVersion>

    <parent>
        <groupId>io.dropwizard.metrics5</groupId>
        <artifactId>metrics-parent</artifactId>
<<<<<<< HEAD
        <version>5.0.0-rc12-SNAPSHOT</version>
=======
        <version>4.2.12-SNAPSHOT</version>
>>>>>>> 1b7a5f0b
    </parent>

    <artifactId>metrics-jersey3</artifactId>
    <name>Metrics Integration for Jersey 3.x</name>
    <packaging>bundle</packaging>
    <description>
        A set of class providing Metrics integration for Jersey, the reference JAX-RS
        implementation.
    </description>

    <properties>
<<<<<<< HEAD
        <javaModuleName>io.dropwizard.metrics5.jersey3</javaModuleName>
=======
        <javaModuleName>com.codahale.metrics.jersey3</javaModuleName>
>>>>>>> 1b7a5f0b
        <jersey.version>3.0.5</jersey.version>
    </properties>

    <dependencyManagement>
        <dependencies>
            <dependency>
                <groupId>io.dropwizard.metrics5</groupId>
                <artifactId>metrics-bom</artifactId>
                <version>${project.version}</version>
                <type>pom</type>
                <scope>import</scope>
            </dependency>
            <dependency>
                <groupId>org.glassfish.jersey</groupId>
                <artifactId>jersey-bom</artifactId>
                <version>${jersey.version}</version>
                <type>pom</type>
                <scope>import</scope>
            </dependency>
            <dependency>
                <groupId>jakarta.annotation</groupId>
                <artifactId>jakarta.annotation-api</artifactId>
                <version>2.1.1</version>
            </dependency>
            <dependency>
                <groupId>jakarta.inject</groupId>
                <artifactId>jakarta.inject-api</artifactId>
                <version>2.0.1</version>
            </dependency>
        </dependencies>
    </dependencyManagement>

    <dependencies>
        <dependency>
            <groupId>io.dropwizard.metrics5</groupId>
            <artifactId>metrics-core</artifactId>
        </dependency>
        <dependency>
            <groupId>io.dropwizard.metrics5</groupId>
            <artifactId>metrics-annotation</artifactId>
        </dependency>
        <dependency>
            <groupId>org.glassfish.jersey.core</groupId>
            <artifactId>jersey-server</artifactId>
        </dependency>
        <dependency>
            <groupId>jakarta.ws.rs</groupId>
            <artifactId>jakarta.ws.rs-api</artifactId>
            <version>3.0.0</version>
        </dependency>
        <dependency>
            <groupId>junit</groupId>
            <artifactId>junit</artifactId>
            <version>4.13.1</version>
            <scope>test</scope>
         </dependency>
        <dependency>
            <groupId>org.assertj</groupId>
            <artifactId>assertj-core</artifactId>
            <version>${assertj.version}</version>
            <scope>test</scope>
        </dependency>
        <dependency>
            <groupId>org.mockito</groupId>
            <artifactId>mockito-core</artifactId>
            <version>${mockito.version}</version>
            <scope>test</scope>
        </dependency>
        <dependency>
            <groupId>org.slf4j</groupId>
            <artifactId>slf4j-simple</artifactId>
            <version>${slf4j.version}</version>
            <scope>test</scope>
        </dependency>
        <dependency>
            <groupId>org.glassfish.jersey.inject</groupId>
            <artifactId>jersey-hk2</artifactId>
            <scope>test</scope>
        </dependency>
        <dependency>
            <groupId>org.glassfish.jersey.core</groupId>
            <artifactId>jersey-client</artifactId>
            <scope>test</scope>
        </dependency>
        <dependency>
            <groupId>org.glassfish.jersey.test-framework.providers</groupId>
            <artifactId>jersey-test-framework-provider-inmemory</artifactId>
            <scope>test</scope>
        </dependency>
        <dependency>
            <groupId>org.glassfish.jersey.test-framework</groupId>
            <artifactId>jersey-test-framework-core</artifactId>
            <scope>test</scope>
        </dependency>
    </dependencies>
</project><|MERGE_RESOLUTION|>--- conflicted
+++ resolved
@@ -5,15 +5,11 @@
     <parent>
         <groupId>io.dropwizard.metrics5</groupId>
         <artifactId>metrics-parent</artifactId>
-<<<<<<< HEAD
         <version>5.0.0-rc12-SNAPSHOT</version>
-=======
-        <version>4.2.12-SNAPSHOT</version>
->>>>>>> 1b7a5f0b
     </parent>
 
     <artifactId>metrics-jersey3</artifactId>
-    <name>Metrics Integration for Jersey 3.x</name>
+    <name>Metrics5 Integration for Jersey 3.x</name>
     <packaging>bundle</packaging>
     <description>
         A set of class providing Metrics integration for Jersey, the reference JAX-RS
@@ -21,11 +17,7 @@
     </description>
 
     <properties>
-<<<<<<< HEAD
         <javaModuleName>io.dropwizard.metrics5.jersey3</javaModuleName>
-=======
-        <javaModuleName>com.codahale.metrics.jersey3</javaModuleName>
->>>>>>> 1b7a5f0b
         <jersey.version>3.0.5</jersey.version>
     </properties>
 
