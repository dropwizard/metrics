<?xml version="1.0" encoding="UTF-8"?>
<project xmlns="http://maven.apache.org/POM/4.0.0" xmlns:xsi="http://www.w3.org/2001/XMLSchema-instance" xsi:schemaLocation="http://maven.apache.org/POM/4.0.0 http://maven.apache.org/xsd/maven-4.0.0.xsd">
    <modelVersion>4.0.0</modelVersion>

    <parent>
        <groupId>io.dropwizard.metrics5</groupId>
        <artifactId>metrics-parent</artifactId>
        <version>5.0.0-rc5-SNAPSHOT</version>
    </parent>

    <artifactId>metrics-jersey3</artifactId>
    <name>Metrics Integration for Jersey 3.x</name>
    <packaging>bundle</packaging>
    <description>
        A set of class providing Metrics integration for Jersey, the reference JAX-RS
        implementation.
    </description>

    <properties>
<<<<<<< HEAD
        <javaModuleName>io.dropwizard.metrics5.jersey3</javaModuleName>
        <jersey.version>3.0.0</jersey.version>
=======
        <javaModuleName>com.codahale.metrics.jersey3</javaModuleName>
        <jersey.version>3.0.1</jersey.version>
>>>>>>> 85072bb3
    </properties>

    <dependencyManagement>
        <dependencies>
            <dependency>
                <groupId>io.dropwizard.metrics5</groupId>
                <artifactId>metrics-bom</artifactId>
                <version>${project.version}</version>
                <type>pom</type>
                <scope>import</scope>
            </dependency>
            <dependency>
                <groupId>org.glassfish.jersey</groupId>
                <artifactId>jersey-bom</artifactId>
                <version>${jersey.version}</version>
                <type>pom</type>
                <scope>import</scope>
            </dependency>
            <dependency>
                <groupId>jakarta.annotation</groupId>
                <artifactId>jakarta.annotation-api</artifactId>
                <version>2.0.0</version>
            </dependency>
            <dependency>
                <groupId>junit</groupId>
                <artifactId>junit</artifactId>
                <version>4.13.1</version>
            </dependency>
        </dependencies>
    </dependencyManagement>

    <dependencies>
        <dependency>
            <groupId>io.dropwizard.metrics5</groupId>
            <artifactId>metrics-core</artifactId>
        </dependency>
        <dependency>
            <groupId>io.dropwizard.metrics5</groupId>
            <artifactId>metrics-annotation</artifactId>
        </dependency>
        <dependency>
            <groupId>org.glassfish.jersey.core</groupId>
            <artifactId>jersey-server</artifactId>
        </dependency>
        <dependency>
            <groupId>junit</groupId>
            <artifactId>junit</artifactId>
            <scope>test</scope>
        </dependency>
        <dependency>
            <groupId>org.glassfish.jersey.inject</groupId>
            <artifactId>jersey-hk2</artifactId>
            <scope>test</scope>
        </dependency>
        <dependency>
            <groupId>org.glassfish.jersey.test-framework.providers</groupId>
            <artifactId>jersey-test-framework-provider-inmemory</artifactId>
            <scope>test</scope>
        </dependency>
    </dependencies>
</project><|MERGE_RESOLUTION|>--- conflicted
+++ resolved
@@ -17,13 +17,8 @@
     </description>
 
     <properties>
-<<<<<<< HEAD
         <javaModuleName>io.dropwizard.metrics5.jersey3</javaModuleName>
-        <jersey.version>3.0.0</jersey.version>
-=======
-        <javaModuleName>com.codahale.metrics.jersey3</javaModuleName>
         <jersey.version>3.0.1</jersey.version>
->>>>>>> 85072bb3
     </properties>
 
     <dependencyManagement>
