--- conflicted
+++ resolved
@@ -15,13 +15,8 @@
     </description>
 
     <properties>
-<<<<<<< HEAD
-        <jmh.version>1.28</jmh.version>
+        <jmh.version>1.29</jmh.version>
         <javaModuleName>io.dropwizard.metrics5.benchmarks</javaModuleName>
-=======
-        <jmh.version>1.29</jmh.version>
-        <javaModuleName>com.codahale.metrics.benchmarks</javaModuleName>
->>>>>>> 6fa9398c
         <jar.skipIfEmpty>true</jar.skipIfEmpty>
         <maven.install.skip>true</maven.install.skip>
         <maven.deploy.skip>true</maven.deploy.skip>
