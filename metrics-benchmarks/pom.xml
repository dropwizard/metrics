--- conflicted
+++ resolved
@@ -5,11 +5,7 @@
     <parent>
         <groupId>io.dropwizard.metrics5</groupId>
         <artifactId>metrics-parent</artifactId>
-<<<<<<< HEAD
         <version>5.0.0-rc4-SNAPSHOT</version>
-=======
-        <version>4.1.15-SNAPSHOT</version>
->>>>>>> 95e88696
     </parent>
 
     <artifactId>metrics-benchmarks</artifactId>
@@ -19,17 +15,24 @@
     </description>
 
     <properties>
-<<<<<<< HEAD
-        <jmh.version>1.21</jmh.version>
-        <javaModuleName>com.codahale.metrics.benchmarks</javaModuleName>
-=======
         <jmh.version>1.26</jmh.version>
-        <javaModuleName>com.codahale.metrics.benchmarks</javaModuleName>
+        <javaModuleName>io.dropwizard.metrics5.benchmarks</javaModuleName>
         <jar.skipIfEmpty>true</jar.skipIfEmpty>
         <maven.install.skip>true</maven.install.skip>
         <maven.deploy.skip>true</maven.deploy.skip>
->>>>>>> 95e88696
     </properties>
+
+    <dependencyManagement>
+        <dependencies>
+            <dependency>
+                <groupId>io.dropwizard.metrics5</groupId>
+                <artifactId>metrics-bom</artifactId>
+                <version>${project.version}</version>
+                <type>pom</type>
+                <scope>import</scope>
+            </dependency>
+        </dependencies>
+    </dependencyManagement>
 
     <dependencies>
         <dependency>
@@ -52,15 +55,6 @@
 
     <build>
         <plugins>
-            <plugin>
-                <!-- don't deploy this -->
-                <groupId>org.apache.maven.plugins</groupId>
-                <artifactId>maven-deploy-plugin</artifactId>
-                <version>2.8.2</version>
-                <configuration>
-                    <skip>true</skip>
-                </configuration>
-            </plugin>
             <plugin>
                 <!-- generate an uber .jar for standalone benchmarking -->
                 <groupId>org.apache.maven.plugins</groupId>
