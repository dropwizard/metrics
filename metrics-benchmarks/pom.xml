<?xml version="1.0" encoding="UTF-8"?>
<project xmlns="http://maven.apache.org/POM/4.0.0" xmlns:xsi="http://www.w3.org/2001/XMLSchema-instance" xsi:schemaLocation="http://maven.apache.org/POM/4.0.0 http://maven.apache.org/xsd/maven-4.0.0.xsd">
    <modelVersion>4.0.0</modelVersion>

    <parent>
        <groupId>io.dropwizard.metrics5</groupId>
        <artifactId>metrics-parent</artifactId>
<<<<<<< HEAD
        <version>5.0.0-rc4-SNAPSHOT</version>
=======
        <version>5.0.0-rc5-SNAPSHOT</version>
>>>>>>> 4ec7c35d
    </parent>

    <artifactId>metrics-benchmarks</artifactId>
    <name>Benchmarks for Metrics5 </name>
    <description>
        A development module for performance benchmarks of Metrics classes.
    </description>

    <properties>
<<<<<<< HEAD
        <jmh.version>1.23</jmh.version>
        <javaModuleName>io.dropwizard.metrics5.benchmarks</javaModuleName>
        <maven.deploy.skip>true</maven.deploy.skip>
    </properties>

=======
        <jmh.version>1.27</jmh.version>
        <javaModuleName>io.dropwizard.metrics5.benchmarks</javaModuleName>
        <jar.skipIfEmpty>true</jar.skipIfEmpty>
        <maven.install.skip>true</maven.install.skip>
        <maven.deploy.skip>true</maven.deploy.skip>
    </properties>

    <dependencyManagement>
        <dependencies>
            <dependency>
                <groupId>io.dropwizard.metrics5</groupId>
                <artifactId>metrics-bom</artifactId>
                <version>${project.version}</version>
                <type>pom</type>
                <scope>import</scope>
            </dependency>
        </dependencies>
    </dependencyManagement>

>>>>>>> 4ec7c35d
    <dependencies>
        <dependency>
            <groupId>io.dropwizard.metrics5</groupId>
            <artifactId>metrics-core</artifactId>
            <version>${project.version}</version>
        </dependency>
        <dependency>
            <groupId>org.openjdk.jmh</groupId>
            <artifactId>jmh-core</artifactId>
            <version>${jmh.version}</version>
        </dependency>
        <dependency>
            <groupId>org.openjdk.jmh</groupId>
            <artifactId>jmh-generator-annprocess</artifactId>
            <version>${jmh.version}</version>
            <scope>provided</scope>
        </dependency>
    </dependencies>

    <build>
        <plugins>
            <plugin>
                <!-- generate an uber .jar for standalone benchmarking -->
                <groupId>org.apache.maven.plugins</groupId>
                <artifactId>maven-shade-plugin</artifactId>
                <version>3.2.4</version>
                <executions>
                    <execution>
                        <phase>package</phase>
                        <goals>
                            <goal>shade</goal>
                        </goals>
                        <configuration>
                            <finalName>benchmarks</finalName>
                            <transformers>
                                <transformer implementation="org.apache.maven.plugins.shade.resource.ManifestResourceTransformer">
                                    <mainClass>org.openjdk.jmh.Main</mainClass>
                                </transformer>
                            </transformers>
                        </configuration>
                    </execution>
                </executions>
            </plugin>
        </plugins>
    </build>
</project><|MERGE_RESOLUTION|>--- conflicted
+++ resolved
@@ -5,11 +5,7 @@
     <parent>
         <groupId>io.dropwizard.metrics5</groupId>
         <artifactId>metrics-parent</artifactId>
-<<<<<<< HEAD
-        <version>5.0.0-rc4-SNAPSHOT</version>
-=======
         <version>5.0.0-rc5-SNAPSHOT</version>
->>>>>>> 4ec7c35d
     </parent>
 
     <artifactId>metrics-benchmarks</artifactId>
@@ -19,13 +15,6 @@
     </description>
 
     <properties>
-<<<<<<< HEAD
-        <jmh.version>1.23</jmh.version>
-        <javaModuleName>io.dropwizard.metrics5.benchmarks</javaModuleName>
-        <maven.deploy.skip>true</maven.deploy.skip>
-    </properties>
-
-=======
         <jmh.version>1.27</jmh.version>
         <javaModuleName>io.dropwizard.metrics5.benchmarks</javaModuleName>
         <jar.skipIfEmpty>true</jar.skipIfEmpty>
@@ -45,7 +34,6 @@
         </dependencies>
     </dependencyManagement>
 
->>>>>>> 4ec7c35d
     <dependencies>
         <dependency>
             <groupId>io.dropwizard.metrics5</groupId>
