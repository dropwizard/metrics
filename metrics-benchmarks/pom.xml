--- conflicted
+++ resolved
@@ -5,26 +5,18 @@
     <parent>
         <groupId>io.dropwizard.metrics5</groupId>
         <artifactId>metrics-parent</artifactId>
-<<<<<<< HEAD
         <version>5.0.0-rc12-SNAPSHOT</version>
-=======
-        <version>4.2.12-SNAPSHOT</version>
->>>>>>> 1b7a5f0b
     </parent>
 
     <artifactId>metrics-benchmarks</artifactId>
-    <name>Benchmarks for Metrics5 </name>
+    <name>Benchmarks for Metrics5</name>
     <description>
         A development module for performance benchmarks of Metrics classes.
     </description>
 
     <properties>
         <jmh.version>1.35</jmh.version>
-<<<<<<< HEAD
         <javaModuleName>io.dropwizard.metrics5.benchmarks</javaModuleName>
-=======
-        <javaModuleName>com.codahale.metrics.benchmarks</javaModuleName>
->>>>>>> 1b7a5f0b
         <jar.skipIfEmpty>true</jar.skipIfEmpty>
         <maven.install.skip>true</maven.install.skip>
         <maven.deploy.skip>true</maven.deploy.skip>
