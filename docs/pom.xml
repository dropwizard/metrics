--- conflicted
+++ resolved
@@ -5,11 +5,7 @@
     <parent>
         <groupId>io.dropwizard.metrics5</groupId>
         <artifactId>metrics-parent</artifactId>
-<<<<<<< HEAD
         <version>5.0.0-rc4-SNAPSHOT</version>
-=======
-        <version>4.1.3-SNAPSHOT</version>
->>>>>>> bf2464f8
     </parent>
 
     <artifactId>docs</artifactId>
@@ -19,7 +15,7 @@
         <jar.skipIfEmpty>true</jar.skipIfEmpty>
         <mpir.skip>true</mpir.skip>
         <maven.deploy.skip>true</maven.deploy.skip>
-        <javaModuleName>com.codahale.metrics.docs</javaModuleName>
+        <javaModuleName>io.dropwizard.metrics5.docs</javaModuleName>
     </properties>
 
     <build>
